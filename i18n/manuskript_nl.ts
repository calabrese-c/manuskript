--- conflicted
+++ resolved
@@ -147,117 +147,117 @@
 <context>
     <name>MainWindow</name>
     <message>
-        <location filename="../manuskript/ui/mainWindow.py" line="1538"/>
+        <location filename="../manuskript/ui/mainWindow.py" line="1487"/>
         <source>General</source>
         <translation>Algemeen</translation>
     </message>
     <message>
-        <location filename="../manuskript/ui/mainWindow.py" line="1474"/>
+        <location filename="../manuskript/ui/mainWindow.py" line="1423"/>
         <source>Title</source>
         <translation>Titel</translation>
     </message>
     <message>
-        <location filename="../manuskript/ui/mainWindow.py" line="1475"/>
+        <location filename="../manuskript/ui/mainWindow.py" line="1424"/>
         <source>Subtitle</source>
         <translation>Ondertitel</translation>
     </message>
     <message>
-        <location filename="../manuskript/ui/mainWindow.py" line="1476"/>
+        <location filename="../manuskript/ui/mainWindow.py" line="1425"/>
         <source>Series</source>
         <translation>Serie</translation>
     </message>
     <message>
-        <location filename="../manuskript/ui/mainWindow.py" line="1477"/>
+        <location filename="../manuskript/ui/mainWindow.py" line="1426"/>
         <source>Volume</source>
         <translation></translation>
     </message>
     <message>
-        <location filename="../manuskript/ui/mainWindow.py" line="1478"/>
+        <location filename="../manuskript/ui/mainWindow.py" line="1427"/>
         <source>Genre</source>
         <translation></translation>
     </message>
     <message>
-        <location filename="../manuskript/ui/mainWindow.py" line="1479"/>
+        <location filename="../manuskript/ui/mainWindow.py" line="1428"/>
         <source>License</source>
         <translation>Licentie</translation>
     </message>
     <message>
-        <location filename="../manuskript/ui/mainWindow.py" line="1480"/>
+        <location filename="../manuskript/ui/mainWindow.py" line="1429"/>
         <source>Author</source>
         <translation>Auteur</translation>
     </message>
     <message>
-        <location filename="../manuskript/ui/mainWindow.py" line="1536"/>
+        <location filename="../manuskript/ui/mainWindow.py" line="1485"/>
         <source>Name</source>
         <translation>Naam</translation>
     </message>
     <message>
-        <location filename="../manuskript/ui/mainWindow.py" line="1482"/>
+        <location filename="../manuskript/ui/mainWindow.py" line="1431"/>
         <source>Email</source>
         <translation>E-mail</translation>
     </message>
     <message>
-        <location filename="../manuskript/ui/mainWindow.py" line="1528"/>
+        <location filename="../manuskript/ui/mainWindow.py" line="1477"/>
         <source>Summary</source>
         <translation>Samenvatting</translation>
     </message>
     <message>
-        <location filename="../manuskript/ui/mainWindow.py" line="1484"/>
+        <location filename="../manuskript/ui/mainWindow.py" line="1433"/>
         <source>Situation:</source>
         <translation>Situatie:</translation>
     </message>
     <message>
-        <location filename="../manuskript/ui/mainWindow.py" line="1524"/>
+        <location filename="../manuskript/ui/mainWindow.py" line="1473"/>
         <source>Summary:</source>
         <translation>Samenvatting:</translation>
     </message>
     <message>
-        <location filename="../manuskript/ui/mainWindow.py" line="1487"/>
+        <location filename="../manuskript/ui/mainWindow.py" line="1436"/>
         <source>One sentence</source>
         <translation>Een zin</translation>
     </message>
     <message>
-        <location filename="../manuskript/ui/mainWindow.py" line="1529"/>
+        <location filename="../manuskript/ui/mainWindow.py" line="1478"/>
         <source>One paragraph</source>
         <translation>Een alinea</translation>
     </message>
     <message>
-        <location filename="../manuskript/ui/mainWindow.py" line="1530"/>
+        <location filename="../manuskript/ui/mainWindow.py" line="1479"/>
         <source>One page</source>
         <translation>Een bladzij</translation>
     </message>
     <message>
-        <location filename="../manuskript/ui/mainWindow.py" line="1531"/>
+        <location filename="../manuskript/ui/mainWindow.py" line="1480"/>
         <source>Full</source>
         <translation>Vol</translation>
     </message>
     <message>
-        <location filename="../manuskript/ui/mainWindow.py" line="1492"/>
+        <location filename="../manuskript/ui/mainWindow.py" line="1441"/>
         <source>One sentence summary</source>
         <translation>Eenregel-samenvatting</translation>
     </message>
     <message>
-        <location filename="../manuskript/ui/mainWindow.py" line="1494"/>
+        <location filename="../manuskript/ui/mainWindow.py" line="1443"/>
         <source>One paragraph summary</source>
         <translation>Een-alinea-samenvatting</translation>
     </message>
     <message>
-        <location filename="../manuskript/ui/mainWindow.py" line="1495"/>
+        <location filename="../manuskript/ui/mainWindow.py" line="1444"/>
         <source>Expand each sentence of your one paragraph summary to a paragraph</source>
         <translation>Breid elke zin in elke een-alinea-samenvatting uit tot een alinea</translation>
     </message>
     <message>
-        <location filename="../manuskript/ui/mainWindow.py" line="1496"/>
+        <location filename="../manuskript/ui/mainWindow.py" line="1445"/>
         <source>One page summary</source>
         <translation>Samenvatting van een pagina</translation>
     </message>
     <message>
-        <location filename="../manuskript/ui/mainWindow.py" line="1497"/>
+        <location filename="../manuskript/ui/mainWindow.py" line="1446"/>
         <source>Full summary</source>
         <translation>Volledige samenvatting</translation>
     </message>
     <message>
-        <location filename="../manuskript/ui/mainWindow.py" line="1485"/>
+        <location filename="../manuskript/ui/mainWindow.py" line="1434"/>
         <source>What if...?</source>
         <translation>Wat als...?</translation>
     </message>
@@ -267,67 +267,67 @@
         <translation>Personages</translation>
     </message>
     <message>
-        <location filename="../manuskript/ui/mainWindow.py" line="1499"/>
+        <location filename="../manuskript/ui/mainWindow.py" line="1448"/>
         <source>Names</source>
         <translation>Namen</translation>
     </message>
     <message>
-        <location filename="../manuskript/ui/mainWindow.py" line="1533"/>
+        <location filename="../manuskript/ui/mainWindow.py" line="1482"/>
         <source>Filter</source>
         <translation></translation>
     </message>
     <message>
-        <location filename="../manuskript/ui/mainWindow.py" line="1523"/>
+        <location filename="../manuskript/ui/mainWindow.py" line="1472"/>
         <source>Basic info</source>
         <translation>Basisinformatie</translation>
     </message>
     <message>
-        <location filename="../manuskript/ui/mainWindow.py" line="1519"/>
+        <location filename="../manuskript/ui/mainWindow.py" line="1468"/>
         <source>Importance</source>
         <translation>Belangrijkheid</translation>
     </message>
     <message>
-        <location filename="../manuskript/ui/mainWindow.py" line="1504"/>
+        <location filename="../manuskript/ui/mainWindow.py" line="1453"/>
         <source>Motivation</source>
         <translation>Motivatie</translation>
     </message>
     <message>
-        <location filename="../manuskript/ui/mainWindow.py" line="1505"/>
+        <location filename="../manuskript/ui/mainWindow.py" line="1454"/>
         <source>Goal</source>
         <translation>Doel</translation>
     </message>
     <message>
-        <location filename="../manuskript/ui/mainWindow.py" line="1506"/>
+        <location filename="../manuskript/ui/mainWindow.py" line="1455"/>
         <source>Conflict</source>
         <translation></translation>
     </message>
     <message>
-        <location filename="../manuskript/ui/mainWindow.py" line="1507"/>
+        <location filename="../manuskript/ui/mainWindow.py" line="1456"/>
         <source>Epiphany</source>
         <translation>Openbaring</translation>
     </message>
     <message>
-        <location filename="../manuskript/ui/mainWindow.py" line="1508"/>
+        <location filename="../manuskript/ui/mainWindow.py" line="1457"/>
         <source>&lt;html&gt;&lt;head/&gt;&lt;body&gt;&lt;p align=&quot;right&quot;&gt;One sentence&lt;br/&gt;summary&lt;/p&gt;&lt;/body&gt;&lt;/html&gt;</source>
         <translation>&lt;html&gt;&lt;head/&gt;&lt;body&gt;&lt;p align=&quot;right&quot;&gt;Een-regel&lt;br/&gt;samenvatting&lt;/p&gt;&lt;/body&gt;&lt;/html&gt;</translation>
     </message>
     <message>
-        <location filename="../manuskript/ui/mainWindow.py" line="1509"/>
+        <location filename="../manuskript/ui/mainWindow.py" line="1458"/>
         <source>&lt;html&gt;&lt;head/&gt;&lt;body&gt;&lt;p align=&quot;right&quot;&gt;One paragraph&lt;br/&gt;summary&lt;/p&gt;&lt;/body&gt;&lt;/html&gt;</source>
         <translation>&lt;html&gt;&lt;head/&gt;&lt;body&gt;&lt;p align=&quot;right&quot;&gt;Een-alinea&lt;br/&gt;samenvatting&lt;/p&gt;&lt;/body&gt;&lt;/html&gt;</translation>
     </message>
     <message>
-        <location filename="../manuskript/ui/mainWindow.py" line="1512"/>
+        <location filename="../manuskript/ui/mainWindow.py" line="1461"/>
         <source>Notes</source>
         <translation>Notities</translation>
     </message>
     <message>
-        <location filename="../manuskript/ui/mainWindow.py" line="1514"/>
+        <location filename="../manuskript/ui/mainWindow.py" line="1463"/>
         <source>Detailed info</source>
         <translation>Gedetailleerde informatie</translation>
     </message>
     <message>
-        <location filename="../manuskript/ui/mainWindow.py" line="1547"/>
+        <location filename="../manuskript/ui/mainWindow.py" line="1496"/>
         <source>Plots</source>
         <translation>Verhaallijn</translation>
     </message>
@@ -337,22 +337,22 @@
         <translation>Verhaallijn</translation>
     </message>
     <message>
-        <location filename="../manuskript/ui/mainWindow.py" line="1520"/>
+        <location filename="../manuskript/ui/mainWindow.py" line="1469"/>
         <source>Character(s)</source>
         <translation>Personage(s)</translation>
     </message>
     <message>
-        <location filename="../manuskript/ui/mainWindow.py" line="1537"/>
+        <location filename="../manuskript/ui/mainWindow.py" line="1486"/>
         <source>Description</source>
         <translation>Beschrijving</translation>
     </message>
     <message>
-        <location filename="../manuskript/ui/mainWindow.py" line="1522"/>
+        <location filename="../manuskript/ui/mainWindow.py" line="1471"/>
         <source>Result</source>
         <translation>Resultaat</translation>
     </message>
     <message>
-        <location filename="../manuskript/ui/mainWindow.py" line="1527"/>
+        <location filename="../manuskript/ui/mainWindow.py" line="1476"/>
         <source>Resolution steps</source>
         <translation>Oplosstappen</translation>
     </message>
@@ -362,22 +362,22 @@
         <translation>Wereld</translation>
     </message>
     <message>
-        <location filename="../manuskript/ui/mainWindow.py" line="1535"/>
+        <location filename="../manuskript/ui/mainWindow.py" line="1484"/>
         <source>Populates with empty data</source>
         <translation>Wordt gevuld met lege gegevens</translation>
     </message>
     <message>
-        <location filename="../manuskript/ui/mainWindow.py" line="1541"/>
+        <location filename="../manuskript/ui/mainWindow.py" line="1490"/>
         <source>More</source>
         <translation>Meer</translation>
     </message>
     <message>
-        <location filename="../manuskript/ui/mainWindow.py" line="1539"/>
+        <location filename="../manuskript/ui/mainWindow.py" line="1488"/>
         <source>Source of passion</source>
         <translation>Bron van passie</translation>
     </message>
     <message>
-        <location filename="../manuskript/ui/mainWindow.py" line="1540"/>
+        <location filename="../manuskript/ui/mainWindow.py" line="1489"/>
         <source>Source of conflict</source>
         <translation>Bron van conflict</translation>
     </message>
@@ -387,12 +387,12 @@
         <translation>Structuur</translation>
     </message>
     <message>
-        <location filename="../manuskript/ui/mainWindow.py" line="1544"/>
+        <location filename="../manuskript/ui/mainWindow.py" line="1493"/>
         <source>Editor</source>
         <translation></translation>
     </message>
     <message>
-        <location filename="../manuskript/ui/mainWindow.py" line="1551"/>
+        <location filename="../manuskript/ui/mainWindow.py" line="1500"/>
         <source>Debug</source>
         <translation></translation>
     </message>
@@ -402,631 +402,816 @@
         <translation>Projectgegevens</translation>
     </message>
     <message>
-        <location filename="../manuskript/ui/mainWindow.py" line="1546"/>
+        <location filename="../manuskript/ui/mainWindow.py" line="1495"/>
         <source>Persos</source>
         <translation>Personages</translation>
     </message>
     <message>
-        <location filename="../manuskript/ui/mainWindow.py" line="1550"/>
+        <location filename="../manuskript/ui/mainWindow.py" line="1499"/>
         <source>Labels</source>
         <translation></translation>
     </message>
     <message>
-        <location filename="../manuskript/ui/mainWindow.py" line="1552"/>
+        <location filename="../manuskript/ui/mainWindow.py" line="1501"/>
         <source>&amp;File</source>
         <translation>&amp;Bestand</translation>
     </message>
     <message>
-        <location filename="../manuskript/ui/mainWindow.py" line="1553"/>
+        <location filename="../manuskript/ui/mainWindow.py" line="1502"/>
         <source>&amp;Recent</source>
         <translation></translation>
     </message>
     <message>
-        <location filename="../manuskript/ui/mainWindow.py" line="1554"/>
+        <location filename="../manuskript/ui/mainWindow.py" line="1503"/>
         <source>&amp;Help</source>
         <translation></translation>
     </message>
     <message>
-        <location filename="../manuskript/ui/mainWindow.py" line="1555"/>
+        <location filename="../manuskript/ui/mainWindow.py" line="1504"/>
         <source>&amp;Tools</source>
         <translation>&amp;Gereedschappen</translation>
     </message>
     <message>
-        <location filename="../manuskript/ui/mainWindow.py" line="1556"/>
+        <location filename="../manuskript/ui/mainWindow.py" line="1505"/>
         <source>&amp;Edit</source>
         <translation>&amp;Wijzig</translation>
     </message>
     <message>
-        <location filename="../manuskript/ui/mainWindow.py" line="1559"/>
+        <location filename="../manuskript/ui/mainWindow.py" line="1508"/>
         <source>&amp;View</source>
         <translation>&amp;Beeld</translation>
     </message>
     <message>
-        <location filename="../manuskript/ui/mainWindow.py" line="1560"/>
+        <location filename="../manuskript/ui/mainWindow.py" line="1509"/>
         <source>&amp;Mode</source>
         <translation></translation>
     </message>
     <message>
-        <location filename="../manuskript/ui/mainWindow.py" line="1562"/>
+        <location filename="../manuskript/ui/mainWindow.py" line="1511"/>
         <source>Cheat Sheet</source>
         <translation>Spiekblad</translation>
     </message>
     <message>
-        <location filename="../manuskript/ui/mainWindow.py" line="1564"/>
+        <location filename="../manuskript/ui/mainWindow.py" line="1513"/>
         <source>&amp;Navigation</source>
         <translation>&amp;Navigatie</translation>
     </message>
     <message>
-        <location filename="../manuskript/ui/mainWindow.py" line="1565"/>
+        <location filename="../manuskript/ui/mainWindow.py" line="1514"/>
         <source>&amp;Open</source>
         <translation></translation>
     </message>
     <message>
-        <location filename="../manuskript/ui/mainWindow.py" line="1566"/>
+        <location filename="../manuskript/ui/mainWindow.ui" line="2241"/>
+        <source>Ctrl+O</source>
+        <translation></translation>
+    </message>
+    <message>
+        <location filename="../manuskript/ui/mainWindow.py" line="1516"/>
         <source>&amp;Save</source>
         <translation>&amp;Opslaan</translation>
     </message>
     <message>
-        <location filename="../manuskript/ui/mainWindow.py" line="1567"/>
+        <location filename="../manuskript/ui/mainWindow.ui" line="2253"/>
+        <source>Ctrl+S</source>
+        <translation></translation>
+    </message>
+    <message>
+        <location filename="../manuskript/ui/mainWindow.py" line="1518"/>
         <source>Sa&amp;ve as...</source>
         <translation>Op&amp;slaan als...</translation>
     </message>
     <message>
-        <location filename="../manuskript/ui/mainWindow.py" line="1568"/>
+        <location filename="../manuskript/ui/mainWindow.ui" line="2265"/>
+        <source>Ctrl+Shift+S</source>
+        <translation></translation>
+    </message>
+    <message>
+        <location filename="../manuskript/ui/mainWindow.py" line="1520"/>
         <source>&amp;Quit</source>
         <translation>&amp;Afsluiten</translation>
     </message>
     <message>
-        <location filename="../manuskript/ui/mainWindow.py" line="1569"/>
+        <location filename="../manuskript/ui/mainWindow.ui" line="2277"/>
+        <source>Ctrl+Q</source>
+        <translation></translation>
+    </message>
+    <message>
+        <location filename="../manuskript/ui/mainWindow.py" line="1522"/>
         <source>&amp;Show help texts</source>
         <translation>&amp;Toon helpteksten</translation>
     </message>
     <message>
-        <location filename="../manuskript/ui/mainWindow.py" line="1570"/>
+        <location filename="../manuskript/ui/mainWindow.ui" line="2295"/>
+        <source>Ctrl+Shift+B</source>
+        <translation></translation>
+    </message>
+    <message>
+        <location filename="../manuskript/ui/mainWindow.py" line="1524"/>
         <source>&amp;Spellcheck</source>
         <translation>&amp;Spellingscontrole</translation>
     </message>
     <message>
-        <location filename="../manuskript/ui/mainWindow.py" line="1571"/>
+        <location filename="../manuskript/ui/mainWindow.ui" line="2313"/>
+        <source>F9</source>
+        <translation></translation>
+    </message>
+    <message>
+        <location filename="../manuskript/ui/mainWindow.py" line="1526"/>
         <source>&amp;Labels...</source>
         <translation></translation>
     </message>
     <message>
-        <location filename="../manuskript/ui/mainWindow.py" line="1572"/>
+        <location filename="../manuskript/ui/mainWindow.py" line="1527"/>
         <source>&amp;Status...</source>
         <translation></translation>
     </message>
     <message>
-        <location filename="../manuskript/ui/mainWindow.py" line="1573"/>
+        <location filename="../manuskript/ui/mainWindow.py" line="1528"/>
         <source>Tree</source>
         <translation>Boom</translation>
     </message>
     <message>
-        <location filename="../manuskript/ui/mainWindow.py" line="1574"/>
+        <location filename="../manuskript/ui/mainWindow.py" line="1529"/>
         <source>&amp;Simple</source>
         <translation>&amp;Simpel</translation>
     </message>
     <message>
-        <location filename="../manuskript/ui/mainWindow.py" line="1575"/>
+        <location filename="../manuskript/ui/mainWindow.py" line="1530"/>
         <source>&amp;Fiction</source>
         <translation>&amp;Fictie</translation>
     </message>
     <message>
-        <location filename="../manuskript/ui/mainWindow.py" line="1576"/>
+        <location filename="../manuskript/ui/mainWindow.py" line="1531"/>
         <source>Index cards</source>
         <translation>Indexkaarten</translation>
     </message>
     <message>
-        <location filename="../manuskript/ui/mainWindow.py" line="1578"/>
+        <location filename="../manuskript/ui/mainWindow.py" line="1533"/>
         <source>S&amp;ettings</source>
         <translation>Inst&amp;ellingen</translation>
     </message>
     <message>
-        <location filename="../manuskript/ui/mainWindow.py" line="1579"/>
+        <location filename="../manuskript/ui/mainWindow.ui" line="2377"/>
+        <source>F8</source>
+        <translation></translation>
+    </message>
+    <message>
+        <location filename="../manuskript/ui/mainWindow.py" line="1535"/>
         <source>&amp;Close project</source>
         <translation>Sl&amp;uit project</translation>
     </message>
     <message>
-        <location filename="../manuskript/ui/mainWindow.py" line="1580"/>
+        <location filename="../manuskript/ui/mainWindow.py" line="1536"/>
         <source>Co&amp;mpile</source>
         <translation>Co&amp;mpileer</translation>
     </message>
     <message>
-        <location filename="../manuskript/ui/mainWindow.py" line="1581"/>
+        <location filename="../manuskript/ui/mainWindow.ui" line="2398"/>
+        <source>F6</source>
+        <translation></translation>
+    </message>
+    <message>
+        <location filename="../manuskript/ui/mainWindow.py" line="1538"/>
         <source>&amp;Frequency Analyzer</source>
         <translation>&amp;Frequentie-analyse</translation>
     </message>
     <message>
-        <location filename="../manuskript/ui/mainWindow.py" line="1473"/>
+        <location filename="../manuskript/ui/mainWindow.py" line="1422"/>
         <source>Book information</source>
         <translation>Boek-informatie</translation>
     </message>
     <message>
-        <location filename="../manuskript/ui/mainWindow.py" line="1582"/>
+        <location filename="../manuskript/ui/mainWindow.py" line="1539"/>
         <source>&amp;About</source>
         <translation>&amp;Over</translation>
     </message>
     <message>
-        <location filename="../manuskript/ui/mainWindow.py" line="1583"/>
+        <location filename="../manuskript/ui/mainWindow.py" line="1540"/>
         <source>About Manuskript</source>
         <translation>Over Manuskript</translation>
     </message>
     <message>
-        <location filename="../manuskript/mainWindow.py" line="896"/>
+        <location filename="../manuskript/mainWindow.py" line="735"/>
         <source>Manuskript</source>
         <translation></translation>
     </message>
     <message>
-        <location filename="../manuskript/mainWindow.py" line="1028"/>
+        <location filename="../manuskript/mainWindow.py" line="867"/>
         <source>Project {} saved.</source>
         <translation>Project {} opgeslagen.</translation>
     </message>
     <message>
-        <location filename="../manuskript/mainWindow.py" line="1032"/>
+        <location filename="../manuskript/mainWindow.py" line="871"/>
         <source>WARNING: Project {} not saved.</source>
         <translation>LET OP: Project {} niet opgeslagen.</translation>
     </message>
     <message>
-        <location filename="../manuskript/mainWindow.py" line="1052"/>
+        <location filename="../manuskript/mainWindow.py" line="891"/>
         <source>Project {} loaded.</source>
         <translation>Project {} geladen.</translation>
     </message>
     <message>
-        <location filename="../manuskript/mainWindow.py" line="1058"/>
+        <location filename="../manuskript/mainWindow.py" line="897"/>
         <source>Project {} loaded with some errors.</source>
         <translation>Project {} geladen met enkele fouten.</translation>
     </message>
     <message>
-        <location filename="../manuskript/mainWindow.py" line="1415"/>
+        <location filename="../manuskript/mainWindow.py" line="1253"/>
         <source> (~{} pages)</source>
         <translation> (~{} pagina&apos;s)</translation>
     </message>
     <message>
-        <location filename="../manuskript/mainWindow.py" line="1418"/>
+        <location filename="../manuskript/mainWindow.py" line="1256"/>
         <source>Words: {}{}</source>
         <translation>Woorden: {}{}</translation>
     </message>
     <message>
-        <location filename="../manuskript/mainWindow.py" line="1426"/>
+        <location filename="../manuskript/mainWindow.py" line="1264"/>
         <source>Book summary</source>
         <translation>Boeksamenvatting</translation>
     </message>
     <message>
-        <location filename="../manuskript/mainWindow.py" line="1427"/>
+        <location filename="../manuskript/mainWindow.py" line="1265"/>
         <source>Project tree</source>
         <translation>Projectboom</translation>
     </message>
     <message>
-        <location filename="../manuskript/mainWindow.py" line="1428"/>
+        <location filename="../manuskript/mainWindow.py" line="1266"/>
         <source>Metadata</source>
         <translation>Metagegevens</translation>
     </message>
     <message>
-        <location filename="../manuskript/mainWindow.py" line="1429"/>
+        <location filename="../manuskript/mainWindow.py" line="1267"/>
         <source>Story line</source>
         <translation>Verhaallijn</translation>
     </message>
     <message>
-        <location filename="../manuskript/mainWindow.py" line="1494"/>
+        <location filename="../manuskript/mainWindow.py" line="1332"/>
         <source>Enter information about your book, and yourself.</source>
         <translation>Voer informatie in over het boek en jezelf.</translation>
     </message>
     <message>
-        <location filename="../manuskript/mainWindow.py" line="1497"/>
+        <location filename="../manuskript/mainWindow.py" line="1335"/>
         <source>The basic situation, in the form of a &apos;What if...?&apos; question. Ex: &apos;What if the most dangerous
                      evil wizard wasn&apos;t able to kill a baby?&apos; (Harry Potter)</source>
         <translation>De basissituatie, in de vorm van een &apos;Wat als...?&apos; vraag. B.v.: &apos;Wat als de gevaarlijkste, slechtste tovenaar
                      niet in staat zou zijn een baby te doden?&apos; (Harry Potter)</translation>
     </message>
     <message>
-        <location filename="../manuskript/mainWindow.py" line="1502"/>
+        <location filename="../manuskript/mainWindow.py" line="1340"/>
         <source>Take time to think about a one sentence (~50 words) summary of your book. Then expand it to
                      a paragraph, then to a page, then to a full summary.</source>
         <translation>Neem de tijd om over een korte zin (~50 woorden) na te denken die je boek samenvat. Breid die daarna uit naar
                       een alinea, dan een bladzijde, dan naar een volledige samenvatting.</translation>
     </message>
     <message>
-        <location filename="../manuskript/mainWindow.py" line="1507"/>
+        <location filename="../manuskript/mainWindow.py" line="1345"/>
         <source>Create your characters.</source>
         <translation>Creëer je personages.</translation>
     </message>
     <message>
-        <location filename="../manuskript/mainWindow.py" line="1510"/>
+        <location filename="../manuskript/mainWindow.py" line="1348"/>
         <source>Develop plots.</source>
         <translation>Ontwikkel verhaallijnen.</translation>
     </message>
     <message>
-        <location filename="../manuskript/mainWindow.py" line="1513"/>
+        <location filename="../manuskript/mainWindow.py" line="1351"/>
         <source>Build worlds.  Create hierarchy of broad categories down to specific details.</source>
         <translation>Bouw werelden.  Maak hiërarchie van brede categoriën tot specifieke details.</translation>
     </message>
     <message>
-        <location filename="../manuskript/mainWindow.py" line="1516"/>
+        <location filename="../manuskript/mainWindow.py" line="1354"/>
         <source>Create the outline of your masterpiece.</source>
         <translation>Creëer de structuur van je meesterwerk.</translation>
     </message>
     <message>
-        <location filename="../manuskript/mainWindow.py" line="1519"/>
+        <location filename="../manuskript/mainWindow.py" line="1357"/>
         <source>Write.</source>
         <translation>Schrijf.</translation>
     </message>
     <message>
-        <location filename="../manuskript/mainWindow.py" line="1522"/>
+        <location filename="../manuskript/mainWindow.py" line="1360"/>
         <source>Debug info. Sometimes useful.</source>
         <translation>Debug-informatie. Some nuttig.</translation>
     </message>
     <message>
-        <location filename="../manuskript/mainWindow.py" line="1536"/>
+        <location filename="../manuskript/mainWindow.py" line="1374"/>
         <source>Dictionary</source>
         <translation>Woordenboek</translation>
     </message>
     <message>
-        <location filename="../manuskript/mainWindow.py" line="1684"/>
+        <location filename="../manuskript/mainWindow.py" line="1522"/>
         <source>Nothing</source>
         <translation>Niets</translation>
     </message>
     <message>
-        <location filename="../manuskript/mainWindow.py" line="1685"/>
+        <location filename="../manuskript/mainWindow.py" line="1523"/>
         <source>POV</source>
         <translation>Perspectief</translation>
     </message>
     <message>
-        <location filename="../manuskript/mainWindow.py" line="1686"/>
+        <location filename="../manuskript/mainWindow.py" line="1524"/>
         <source>Label</source>
         <translation></translation>
     </message>
     <message>
-        <location filename="../manuskript/mainWindow.py" line="1687"/>
+        <location filename="../manuskript/mainWindow.py" line="1525"/>
         <source>Progress</source>
         <translation>Voortgang</translation>
     </message>
     <message>
-        <location filename="../manuskript/mainWindow.py" line="1688"/>
+        <location filename="../manuskript/mainWindow.py" line="1526"/>
         <source>Compile</source>
         <translation>Compileer</translation>
     </message>
     <message>
-        <location filename="../manuskript/mainWindow.py" line="1711"/>
+        <location filename="../manuskript/mainWindow.py" line="1549"/>
         <source>Icon color</source>
         <translation>Icoonkleur</translation>
     </message>
     <message>
-        <location filename="../manuskript/mainWindow.py" line="1712"/>
+        <location filename="../manuskript/mainWindow.py" line="1550"/>
         <source>Text color</source>
         <translation>Tekstkleur</translation>
     </message>
     <message>
-        <location filename="../manuskript/mainWindow.py" line="1713"/>
+        <location filename="../manuskript/mainWindow.py" line="1551"/>
         <source>Background color</source>
         <translation>Achtergrondkleur</translation>
     </message>
     <message>
-        <location filename="../manuskript/mainWindow.py" line="1704"/>
+        <location filename="../manuskript/mainWindow.py" line="1542"/>
         <source>Icon</source>
         <translation>Icoon</translation>
     </message>
     <message>
-        <location filename="../manuskript/mainWindow.py" line="1705"/>
+        <location filename="../manuskript/mainWindow.py" line="1543"/>
         <source>Text</source>
         <translation>Tekst</translation>
     </message>
     <message>
-        <location filename="../manuskript/mainWindow.py" line="1706"/>
+        <location filename="../manuskript/mainWindow.py" line="1544"/>
         <source>Background</source>
         <translation>Achtergrond</translation>
     </message>
     <message>
-        <location filename="../manuskript/mainWindow.py" line="1707"/>
+        <location filename="../manuskript/mainWindow.py" line="1545"/>
         <source>Border</source>
         <translation>Rand</translation>
     </message>
     <message>
-        <location filename="../manuskript/mainWindow.py" line="1708"/>
+        <location filename="../manuskript/mainWindow.py" line="1546"/>
         <source>Corner</source>
         <translation>Hoek</translation>
     </message>
     <message>
-        <location filename="../manuskript/ui/mainWindow.py" line="1525"/>
+        <location filename="../manuskript/ui/mainWindow.py" line="1474"/>
         <source>Add plot step</source>
         <translation>Plotstap toevoegen</translation>
     </message>
     <message>
-        <location filename="../manuskript/ui/mainWindow.py" line="1584"/>
+        <location filename="../manuskript/ui/mainWindow.py" line="1541"/>
         <source>&amp;Import…</source>
         <translation>&amp;Importeer…</translation>
     </message>
     <message>
-        <location filename="../manuskript/ui/mainWindow.py" line="1585"/>
+        <location filename="../manuskript/ui/mainWindow.ui" line="2427"/>
+        <source>F7</source>
+        <translation></translation>
+    </message>
+    <message>
+        <location filename="../manuskript/ui/mainWindow.py" line="1543"/>
         <source>&amp;Copy</source>
         <translation>&amp;Kopieer</translation>
     </message>
     <message>
-        <location filename="../manuskript/ui/mainWindow.py" line="1586"/>
+        <location filename="../manuskript/ui/mainWindow.ui" line="2439"/>
+        <source>Ctrl+C</source>
+        <translation></translation>
+    </message>
+    <message>
+        <location filename="../manuskript/ui/mainWindow.py" line="1545"/>
         <source>C&amp;ut</source>
         <translation>Kn&amp;ip</translation>
     </message>
     <message>
-        <location filename="../manuskript/ui/mainWindow.py" line="1587"/>
+        <location filename="../manuskript/ui/mainWindow.ui" line="2451"/>
+        <source>Ctrl+X</source>
+        <translation></translation>
+    </message>
+    <message>
+        <location filename="../manuskript/ui/mainWindow.py" line="1547"/>
         <source>&amp;Paste</source>
         <translation>&amp;Plak</translation>
     </message>
     <message>
-        <location filename="../manuskript/ui/mainWindow.py" line="1588"/>
+        <location filename="../manuskript/ui/mainWindow.ui" line="2463"/>
+        <source>Ctrl+V</source>
+        <translation></translation>
+    </message>
+    <message>
+        <location filename="../manuskript/ui/mainWindow.py" line="1549"/>
         <source>&amp;Split…</source>
         <translation>&amp;Splits…</translation>
     </message>
     <message>
-        <location filename="../manuskript/ui/mainWindow.py" line="1589"/>
+        <location filename="../manuskript/ui/mainWindow.ui" line="2475"/>
+        <source>Ctrl+Shift+K</source>
+        <translation></translation>
+    </message>
+    <message>
+        <location filename="../manuskript/ui/mainWindow.py" line="1551"/>
         <source>Sp&amp;lit at cursor</source>
         <translation>Sp&amp;lits bij cursor</translation>
     </message>
     <message>
-        <location filename="../manuskript/ui/mainWindow.py" line="1593"/>
+        <location filename="../manuskript/ui/mainWindow.ui" line="2487"/>
+        <source>Ctrl+K</source>
+        <translation></translation>
+    </message>
+    <message>
+        <location filename="../manuskript/ui/mainWindow.ui" line="2499"/>
+        <source>Ctrl+M</source>
+        <translation></translation>
+    </message>
+    <message>
+        <location filename="../manuskript/ui/mainWindow.ui" line="2702"/>
+        <source>Ctrl+D</source>
+        <translation></translation>
+    </message>
+    <message>
+        <location filename="../manuskript/ui/mainWindow.ui" line="2520"/>
+        <source>Del</source>
+        <translation>Verwijder</translation>
+    </message>
+    <message>
+        <location filename="../manuskript/ui/mainWindow.py" line="1558"/>
         <source>&amp;Move Up</source>
         <translation>O&amp;mhoog</translation>
     </message>
     <message>
-        <location filename="../manuskript/ui/mainWindow.py" line="1594"/>
+        <location filename="../manuskript/ui/mainWindow.ui" line="2532"/>
+        <source>Ctrl+Shift+Up</source>
+        <translation></translation>
+    </message>
+    <message>
+        <location filename="../manuskript/ui/mainWindow.py" line="1560"/>
         <source>M&amp;ove Down</source>
         <translation>&amp;Omlaag</translation>
     </message>
     <message>
-        <location filename="../manuskript/ui/mainWindow.py" line="1591"/>
+        <location filename="../manuskript/ui/mainWindow.ui" line="2544"/>
+        <source>Ctrl+Shift+Down</source>
+        <translation>Ctrl+Shift+Neer</translation>
+    </message>
+    <message>
+        <location filename="../manuskript/ui/mainWindow.py" line="1555"/>
         <source>Dupl&amp;icate</source>
         <translation>Dupl&amp;iceer</translation>
     </message>
     <message>
-        <location filename="../manuskript/ui/mainWindow.py" line="1592"/>
+        <location filename="../manuskript/ui/mainWindow.py" line="1556"/>
         <source>&amp;Delete</source>
         <translation>Verwij&amp;der</translation>
     </message>
     <message>
-        <location filename="../manuskript/ui/mainWindow.py" line="1595"/>
+        <location filename="../manuskript/ui/mainWindow.py" line="1562"/>
         <source>&amp;Rename</source>
         <translation>He&amp;rnoem</translation>
     </message>
     <message>
-        <location filename="../manuskript/ui/mainWindow.py" line="1561"/>
+        <location filename="../manuskript/ui/mainWindow.ui" line="2556"/>
+        <source>F2</source>
+        <translation></translation>
+    </message>
+    <message>
+        <location filename="../manuskript/ui/mainWindow.py" line="1510"/>
         <source>Organi&amp;ze</source>
         <translation>Organi&amp;seer</translation>
     </message>
     <message>
-        <location filename="../manuskript/ui/mainWindow.py" line="1590"/>
+        <location filename="../manuskript/ui/mainWindow.py" line="1553"/>
         <source>M&amp;erge</source>
         <translation>Sam&amp;envoegen</translation>
     </message>
     <message>
-        <location filename="../manuskript/ui/mainWindow.py" line="1557"/>
+        <location filename="../manuskript/ui/mainWindow.py" line="1506"/>
         <source>&amp;Format</source>
         <translation>&amp;Opmaken</translation>
     </message>
     <message>
-        <location filename="../manuskript/ui/mainWindow.py" line="1558"/>
+        <location filename="../manuskript/ui/mainWindow.py" line="1507"/>
         <source>&amp;Header</source>
         <translation>&amp;Kop</translation>
     </message>
     <message>
-        <location filename="../manuskript/ui/mainWindow.py" line="1596"/>
+        <location filename="../manuskript/ui/mainWindow.py" line="1564"/>
         <source>&amp;Level 1 (setext)</source>
         <translation>&amp;Niveau 1 (setext)</translation>
     </message>
     <message>
-        <location filename="../manuskript/ui/mainWindow.py" line="1597"/>
+        <location filename="../manuskript/ui/mainWindow.ui" line="2564"/>
+        <source>Ctrl+Alt+1</source>
+        <translation>Ctrl+Alt+1</translation>
+    </message>
+    <message>
+        <location filename="../manuskript/ui/mainWindow.py" line="1566"/>
         <source>Level &amp;2</source>
         <translation>Niveau &amp;2</translation>
     </message>
     <message>
-        <location filename="../manuskript/ui/mainWindow.py" line="1598"/>
+        <location filename="../manuskript/ui/mainWindow.ui" line="2572"/>
+        <source>Ctrl+Alt+2</source>
+        <translation>Ctrl+Alt+2</translation>
+    </message>
+    <message>
+        <location filename="../manuskript/ui/mainWindow.py" line="1568"/>
         <source>Level &amp;1 (atx)</source>
         <translation>Niveau &amp;1 (atx)</translation>
     </message>
     <message>
-        <location filename="../manuskript/ui/mainWindow.py" line="1599"/>
+        <location filename="../manuskript/ui/mainWindow.ui" line="2580"/>
+        <source>Ctrl+1</source>
+        <translation>Ctrl+1</translation>
+    </message>
+    <message>
+        <location filename="../manuskript/ui/mainWindow.py" line="1570"/>
         <source>L&amp;evel 2</source>
         <translation>L&amp;level 2</translation>
     </message>
     <message>
-        <location filename="../manuskript/ui/mainWindow.py" line="1600"/>
+        <location filename="../manuskript/ui/mainWindow.ui" line="2588"/>
+        <source>Ctrl+2</source>
+        <translation>Ctrl+2</translation>
+    </message>
+    <message>
+        <location filename="../manuskript/ui/mainWindow.py" line="1572"/>
         <source>Level &amp;3</source>
         <translation>Niveau &amp;3</translation>
     </message>
     <message>
-        <location filename="../manuskript/ui/mainWindow.py" line="1601"/>
+        <location filename="../manuskript/ui/mainWindow.ui" line="2596"/>
+        <source>Ctrl+3</source>
+        <translation>Ctrl+3</translation>
+    </message>
+    <message>
+        <location filename="../manuskript/ui/mainWindow.py" line="1574"/>
         <source>Level &amp;4</source>
         <translation>Niveau &amp;4</translation>
     </message>
     <message>
-        <location filename="../manuskript/ui/mainWindow.py" line="1602"/>
+        <location filename="../manuskript/ui/mainWindow.ui" line="2604"/>
+        <source>Ctrl+4</source>
+        <translation>Ctrl+4</translation>
+    </message>
+    <message>
+        <location filename="../manuskript/ui/mainWindow.py" line="1576"/>
         <source>Level &amp;5</source>
         <translation>Niveau &amp;5</translation>
     </message>
     <message>
-        <location filename="../manuskript/ui/mainWindow.py" line="1603"/>
+        <location filename="../manuskript/ui/mainWindow.ui" line="2612"/>
+        <source>Ctrl+5</source>
+        <translation>Ctrl+5</translation>
+    </message>
+    <message>
+        <location filename="../manuskript/ui/mainWindow.py" line="1578"/>
         <source>Level &amp;6</source>
         <translation>Niveau &amp;6</translation>
     </message>
     <message>
-        <location filename="../manuskript/ui/mainWindow.py" line="1604"/>
+        <location filename="../manuskript/ui/mainWindow.ui" line="2620"/>
+        <source>Ctrl+6</source>
+        <translation>Ctrl+6</translation>
+    </message>
+    <message>
+        <location filename="../manuskript/ui/mainWindow.py" line="1580"/>
         <source>&amp;Bold</source>
         <translation>&amp;Dikgedrukt</translation>
     </message>
     <message>
-        <location filename="../manuskript/ui/mainWindow.py" line="1605"/>
+        <location filename="../manuskript/ui/mainWindow.ui" line="2632"/>
+        <source>Ctrl+B</source>
+        <translation>Ctrl+B</translation>
+    </message>
+    <message>
+        <location filename="../manuskript/ui/mainWindow.py" line="1582"/>
         <source>&amp;Italic</source>
         <translation>&amp;Schuingedrukt</translation>
     </message>
     <message>
-        <location filename="../manuskript/ui/mainWindow.py" line="1606"/>
+        <location filename="../manuskript/ui/mainWindow.ui" line="2644"/>
+        <source>Ctrl+I</source>
+        <translation>Ctrl+I</translation>
+    </message>
+    <message>
+        <location filename="../manuskript/ui/mainWindow.py" line="1584"/>
         <source>&amp;Strike</source>
         <translation>&amp;Doorgestreept</translation>
     </message>
     <message>
-        <location filename="../manuskript/ui/mainWindow.py" line="1607"/>
+        <location filename="../manuskript/ui/mainWindow.py" line="1585"/>
         <source>&amp;Verbatim</source>
         <translation>&amp;Letterlijk</translation>
     </message>
     <message>
-        <location filename="../manuskript/ui/mainWindow.py" line="1608"/>
+        <location filename="../manuskript/ui/mainWindow.py" line="1586"/>
         <source>Su&amp;perscript</source>
         <translation>Su&amp;perscript</translation>
     </message>
     <message>
-        <location filename="../manuskript/ui/mainWindow.py" line="1609"/>
+        <location filename="../manuskript/ui/mainWindow.ui" line="2666"/>
+        <source>Ctrl++</source>
+        <translation>Ctrl++</translation>
+    </message>
+    <message>
+        <location filename="../manuskript/ui/mainWindow.py" line="1588"/>
         <source>Subsc&amp;ript</source>
         <translation>Subsc&amp;ript</translation>
     </message>
     <message>
-        <location filename="../manuskript/ui/mainWindow.py" line="1610"/>
+        <location filename="../manuskript/ui/mainWindow.ui" line="2674"/>
+        <source>Ctrl+-</source>
+        <translation>Ctrl+-</translation>
+    </message>
+    <message>
+        <location filename="../manuskript/ui/mainWindow.py" line="1590"/>
         <source>Co&amp;mment block</source>
         <translation>Commentaarblok</translation>
     </message>
     <message>
-        <location filename="../manuskript/ui/mainWindow.py" line="1611"/>
+        <location filename="../manuskript/ui/mainWindow.ui" line="2682"/>
+        <source>Ctrl+Shift+C</source>
+        <translation>Ctrl+Shift+C</translation>
+    </message>
+    <message>
+        <location filename="../manuskript/ui/mainWindow.py" line="1592"/>
         <source>Clear &amp;formats</source>
         <translation>Verwijder formattering</translation>
     </message>
     <message>
-        <location filename="../manuskript/ui/mainWindow.py" line="1612"/>
+        <location filename="../manuskript/ui/mainWindow.ui" line="2694"/>
+        <source>Ctrl+0</source>
+        <translation>Ctrl+0</translation>
+    </message>
+    <message>
+        <location filename="../manuskript/ui/mainWindow.py" line="1594"/>
         <source>&amp;Comment line(s)</source>
         <translation>&amp;Commentaarregel(s)</translation>
     </message>
     <message>
-        <location filename="../manuskript/ui/mainWindow.py" line="1613"/>
+        <location filename="../manuskript/ui/mainWindow.py" line="1596"/>
         <source>&amp;Ordered list</source>
         <translation>Ge&amp;ordende lijst</translation>
     </message>
     <message>
-        <location filename="../manuskript/ui/mainWindow.py" line="1614"/>
+        <location filename="../manuskript/ui/mainWindow.py" line="1597"/>
         <source>&amp;Unordered list</source>
         <translation>O&amp;ngeordende lijst</translation>
     </message>
     <message>
-        <location filename="../manuskript/ui/mainWindow.py" line="1615"/>
+        <location filename="../manuskript/ui/mainWindow.py" line="1598"/>
         <source>B&amp;lockquote</source>
         <translation>Inspringblok</translation>
     </message>
     <message>
-        <location filename="../manuskript/ui/mainWindow.py" line="1526"/>
+        <location filename="../manuskript/ui/mainWindow.py" line="1475"/>
         <source>Remove selected plot step(s)</source>
         <translation>Verwijder geselecteerde structuurstap(pen)</translation>
     </message>
     <message>
-        <location filename="../manuskript/mainWindow.py" line="741"/>
+        <location filename="../manuskript/mainWindow.py" line="580"/>
         <source>The file {} does not exist. Has it been moved or deleted?</source>
         <translation>Het bestand{} bestaat niet. Is het verplaatst of verwijderd?</translation>
     </message>
     <message>
-        <location filename="../manuskript/mainWindow.py" line="1550"/>
+        <location filename="../manuskript/mainWindow.py" line="1388"/>
         <source>Install {}{} to use spellcheck</source>
         <translation>Installeer {}{} om spellingscontrole te gebruiken</translation>
     </message>
     <message>
-        <location filename="../manuskript/mainWindow.py" line="1592"/>
+        <location filename="../manuskript/mainWindow.py" line="1430"/>
         <source>{} has no installed dictionaries</source>
         <translation>{} heeft geen geïnstalleerde woordenboeken</translation>
     </message>
     <message>
-        <location filename="../manuskript/mainWindow.py" line="1613"/>
+        <location filename="../manuskript/mainWindow.py" line="1451"/>
         <source>{}{} is not installed</source>
         <translation>{}{} is niet geïnstalleerd</translation>
     </message>
     <message>
-        <location filename="../manuskript/mainWindow.py" line="839"/>
+        <location filename="../manuskript/mainWindow.py" line="678"/>
         <source>Save project?</source>
         <translation>Project opslaan?</translation>
     </message>
     <message>
-        <location filename="../manuskript/mainWindow.py" line="839"/>
+        <location filename="../manuskript/mainWindow.py" line="678"/>
         <source>Save changes to project &quot;{}&quot; before closing?</source>
         <translation>Wijzigingen aan project &quot;{}&quot; opslaan voor afsluiten?</translation>
     </message>
     <message>
-        <location filename="../manuskript/mainWindow.py" line="839"/>
+        <location filename="../manuskript/mainWindow.py" line="678"/>
         <source>Your changes will be lost if you don&apos;t save them.</source>
         <translation>Wijzigingen gaan verloren als je ze niet opslaat.</translation>
     </message>
     <message>
-        <location filename="../manuskript/mainWindow.py" line="1811"/>
+        <location filename="../manuskript/mainWindow.py" line="1649"/>
         <source>PyQt / Qt versions 5.11 and 5.12 are known to cause a crash which might result in a loss of data.</source>
         <translation>PyQt / Qt versies 5.11 en 5.12 kunnen een crash veroorzaken, waardoor gegevens verloren kunnen gaan.</translation>
     </message>
     <message>
-        <location filename="../manuskript/mainWindow.py" line="1812"/>
+        <location filename="../manuskript/mainWindow.py" line="1650"/>
         <source>PyQt {} and Qt {} are in use.</source>
         <translation>Je gebruikt PyQt {} en Qt {}.</translation>
     </message>
     <message>
-        <location filename="../manuskript/mainWindow.py" line="1818"/>
+        <location filename="../manuskript/mainWindow.py" line="1656"/>
         <source>Proceed with import at your own risk</source>
         <translation>Doorgaan met importeren op eigen risico</translation>
     </message>
     <message>
-        <location filename="../manuskript/ui/mainWindow.py" line="1503"/>
+        <location filename="../manuskript/ui/mainWindow.py" line="1452"/>
         <source>Allow POV</source>
         <translation>Sta perspectief toe</translation>
     </message>
     <message>
-        <location filename="../manuskript/ui/mainWindow.py" line="1618"/>
+        <location filename="../manuskript/ui/mainWindow.py" line="1602"/>
         <source>Search</source>
         <translation>Z&amp;oek</translation>
     </message>
     <message>
-        <location filename="../manuskript/ui/mainWindow.py" line="1619"/>
+        <location filename="../manuskript/ui/mainWindow.ui" line="2744"/>
+        <source>Ctrl+F</source>
+        <translation>Ctrl+F</translation>
+    </message>
+    <message>
+        <location filename="../manuskript/ui/mainWindow.py" line="1604"/>
         <source>&amp;Technical Support</source>
         <translation>&amp;Technische ondersteuning</translation>
     </message>
     <message>
-        <location filename="../manuskript/ui/mainWindow.py" line="1620"/>
+        <location filename="../manuskript/ui/mainWindow.py" line="1605"/>
         <source>How to obtain technical support for Manuskript.</source>
         <translation>Hoe technische ondersteuning te verkrijgen voor Manuskript.</translation>
     </message>
     <message>
-        <location filename="../manuskript/ui/mainWindow.py" line="1621"/>
+        <location filename="../manuskript/ui/mainWindow.ui" line="2755"/>
+        <source>F1</source>
+        <translation>F1</translation>
+    </message>
+    <message>
+        <location filename="../manuskript/ui/mainWindow.py" line="1607"/>
         <source>&amp;Locate log file...</source>
         <translation>Zoek &amp;logbestand...</translation>
     </message>
     <message>
-        <location filename="../manuskript/ui/mainWindow.py" line="1622"/>
+        <location filename="../manuskript/ui/mainWindow.py" line="1608"/>
         <source>Locate log file</source>
         <translation>Toon logbestand</translation>
     </message>
     <message>
-        <location filename="../manuskript/ui/mainWindow.py" line="1623"/>
+        <location filename="../manuskript/ui/mainWindow.py" line="1609"/>
         <source>Locate the diagnostic log file used for this session.</source>
         <translation>Zoek het diagnosebestand voor deze sessie.</translation>
     </message>
     <message>
-        <location filename="../manuskript/mainWindow.py" line="1350"/>
+        <location filename="../manuskript/ui/mainWindow.ui" line="2769"/>
+        <source>Shift+F1</source>
+        <translation>Shift+F1</translation>
+    </message>
+    <message>
+        <location filename="../manuskript/mainWindow.py" line="1188"/>
         <source>Sorry!</source>
         <translation>Sorry!</translation>
     </message>
     <message>
-        <location filename="../manuskript/mainWindow.py" line="1350"/>
+        <location filename="../manuskript/mainWindow.py" line="1188"/>
         <source>This session is not being logged.</source>
         <translation>Deze sessie wordt niet vastgelegd.</translation>
     </message>
     <message>
-        <location filename="../manuskript/mainWindow.py" line="1359"/>
+        <location filename="../manuskript/mainWindow.py" line="1197"/>
         <source>A log file is a Work in Progress!</source>
         <translation>Een logbestand is in gebruik!</translation>
     </message>
     <message>
-        <location filename="../manuskript/mainWindow.py" line="1359"/>
+        <location filename="../manuskript/mainWindow.py" line="1197"/>
         <source>The log file &quot;{}&quot; will continue to be written to until Manuskript is closed.</source>
         <translation>Logbestand &quot;{}&quot; wordt aangevuld tot Manuskript wordt afgesloten.</translation>
     </message>
     <message>
-        <location filename="../manuskript/mainWindow.py" line="1359"/>
+        <location filename="../manuskript/mainWindow.py" line="1197"/>
         <source>It will now be displayed in your file manager, but is of limited use until you close Manuskript.</source>
         <translation>Het wordt nu getoond in de bestandsverkenner, maar is van weinig nut totdat Manuskript wordt afgesloten.</translation>
     </message>
     <message>
-        <location filename="../manuskript/mainWindow.py" line="1375"/>
+        <location filename="../manuskript/mainWindow.py" line="1213"/>
         <source>Error!</source>
         <translation>Fout!</translation>
     </message>
     <message>
-        <location filename="../manuskript/mainWindow.py" line="1375"/>
+        <location filename="../manuskript/mainWindow.py" line="1213"/>
         <source>An error was encountered while trying to show the log file below in your file manager.</source>
         <translation>Er trad een fout op bij het tonen van het ondergenoemde logbestand in de bestandsverkenner.</translation>
     </message>
@@ -1051,50 +1236,19 @@
         <translation>Status</translation>
     </message>
     <message>
-        <location filename="../manuskript/ui/mainWindow.py" line="1616"/>
+        <location filename="../manuskript/ui/mainWindow.py" line="1599"/>
         <source>&amp;Targets</source>
         <translation>&amp;Doelen</translation>
     </message>
     <message>
-        <location filename="../manuskript/ui/mainWindow.py" line="1617"/>
+        <location filename="../manuskript/ui/mainWindow.py" line="1600"/>
         <source>Draft and session word count targets</source>
         <translation>Concept- en sessie woordentellingsdoelen</translation>
     </message>
     <message>
-<<<<<<< HEAD
-        <location filename="../manuskript/mainWindow.py" line="321"/>
-        <source>Value</source>
-        <translation type="unfinished">Waarde</translation>
-    </message>
-    <message>
-        <location filename="../manuskript/mainWindow.py" line="329"/>
-        <source>Bulk Info Manager</source>
-        <translation type="unfinished"></translation>
-    </message>
-    <message>
-        <location filename="../manuskript/mainWindow.py" line="374"/>
-        <source>No Entries!</source>
-        <translation type="unfinished"></translation>
-    </message>
-    <message>
-        <location filename="../manuskript/mainWindow.py" line="374"/>
-        <source>Please add entries to apply to the selected characters.</source>
-        <translation type="unfinished"></translation>
-    </message>
-    <message>
-        <location filename="../manuskript/mainWindow.py" line="385"/>
-        <source>Bulk Info Applied</source>
-        <translation type="unfinished"></translation>
-    </message>
-    <message>
-        <location filename="../manuskript/mainWindow.py" line="385"/>
-        <source>The bulk info has been applied to the selected characters.</source>
-        <translation type="unfinished"></translation>
-=======
         <location filename="../manuskript/ui/mainWindow.ui" line="2732"/>
         <source>Ctrl+,</source>
         <translation>Ctrl+,</translation>
->>>>>>> 5f856971
     </message>
 </context>
 <context>
@@ -1108,704 +1262,709 @@
 <context>
     <name>Settings</name>
     <message>
-        <location filename="../manuskript/ui/settings_ui.py" line="1766"/>
+        <location filename="../manuskript/ui/settings_ui.py" line="1897"/>
         <source>Settings</source>
         <translation>Instellingen</translation>
     </message>
     <message>
-        <location filename="../manuskript/ui/settings_ui.py" line="1770"/>
+        <location filename="../manuskript/ui/settings_ui.py" line="1901"/>
         <source>General</source>
         <translation>Algemeen</translation>
     </message>
     <message>
-        <location filename="../manuskript/ui/settings_ui.py" line="1800"/>
+        <location filename="../manuskript/ui/settings_ui.py" line="1931"/>
         <source>Revisions</source>
         <translation>Revisies</translation>
     </message>
     <message>
-        <location filename="../manuskript/ui/settings_ui.py" line="1774"/>
+        <location filename="../manuskript/ui/settings_ui.py" line="1905"/>
         <source>Views</source>
         <translation>Indelingen</translation>
     </message>
     <message>
-        <location filename="../manuskript/ui/settings_ui.py" line="1962"/>
+        <location filename="../manuskript/ui/settings_ui.py" line="2094"/>
         <source>Labels</source>
         <translation></translation>
     </message>
     <message>
-        <location filename="../manuskript/ui/settings_ui.py" line="1963"/>
+        <location filename="../manuskript/ui/settings_ui.py" line="2096"/>
         <source>Status</source>
         <translation></translation>
     </message>
     <message>
-        <location filename="../manuskript/ui/settings_ui.py" line="1964"/>
+        <location filename="../manuskript/ui/settings_ui.py" line="2097"/>
         <source>Fullscreen</source>
         <translation>Volledig scherm</translation>
     </message>
     <message>
-        <location filename="../manuskript/ui/settings_ui.py" line="1782"/>
+        <location filename="../manuskript/ui/settings_ui.py" line="1913"/>
         <source>General settings</source>
         <translation>Algemene instellingen</translation>
     </message>
     <message>
-        <location filename="../manuskript/ui/settings_ui.py" line="1783"/>
+        <location filename="../manuskript/ui/settings_ui.py" line="1914"/>
         <source>Application settings</source>
         <translation>Programma-instellingen</translation>
     </message>
     <message>
-        <location filename="../manuskript/ui/settings_ui.py" line="1790"/>
+        <location filename="../manuskript/ui/settings_ui.py" line="1921"/>
         <source>Loading</source>
         <translation>Laden</translation>
     </message>
     <message>
-        <location filename="../manuskript/ui/settings_ui.py" line="1791"/>
+        <location filename="../manuskript/ui/settings_ui.py" line="1922"/>
         <source>Automatically load last project on startup</source>
         <translation>Automatisch het laatste project laden bij start</translation>
     </message>
     <message>
-        <location filename="../manuskript/ui/settings_ui.py" line="1792"/>
+        <location filename="../manuskript/ui/settings_ui.py" line="1923"/>
         <source>Saving</source>
         <translation>Opslaan</translation>
     </message>
     <message>
-        <location filename="../manuskript/ui/settings_ui.py" line="1793"/>
+        <location filename="../manuskript/ui/settings_ui.py" line="1924"/>
         <source>Automatically save every</source>
         <translation>Automatisch opslaan elke</translation>
     </message>
     <message>
-        <location filename="../manuskript/ui/settings_ui.py" line="1794"/>
+        <location filename="../manuskript/ui/settings_ui.py" line="1925"/>
         <source>minutes.</source>
         <translation>minuten.</translation>
     </message>
     <message>
-        <location filename="../manuskript/ui/settings_ui.py" line="1795"/>
+        <location filename="../manuskript/ui/settings_ui.py" line="1926"/>
         <source>If no changes during</source>
         <translation>Als niets gewijzigd gedurende</translation>
     </message>
     <message>
-        <location filename="../manuskript/ui/settings_ui.py" line="1796"/>
+        <location filename="../manuskript/ui/settings_ui.py" line="1927"/>
         <source>seconds.</source>
         <translation>seconden.</translation>
     </message>
     <message>
-        <location filename="../manuskript/ui/settings_ui.py" line="1797"/>
+        <location filename="../manuskript/ui/settings_ui.py" line="1928"/>
         <source>Save on project close</source>
         <translation>Sla project op bij sluiten</translation>
     </message>
     <message>
-        <location filename="../manuskript/ui/settings_ui.py" line="1798"/>
+        <location filename="../manuskript/ui/settings_ui.py" line="1929"/>
         <source>&lt;html&gt;&lt;head/&gt;&lt;body&gt;&lt;p&gt;If you check this option, your project will be saved as one single file. Easier to copy or backup, but does not allow collaborative editing, or versioning.&lt;br/&gt;If this is unchecked, your project will be saved as a folder containing many small files.&lt;/p&gt;&lt;/body&gt;&lt;/html&gt;</source>
         <translation>&lt;html&gt;&lt;head/&gt;&lt;body&gt;&lt;p&gt;Als dit is aangevinkt, wordt het project als één bestand opgeslagen. Eenvoudiger om te kopiëren of te backuppen, maar het staat geen samenwerking of versiebeheer toe.&lt;br /&gt;Is dit niet aangevinkt dan wordt het project opgeslagen als een map met vele kleine bestanden.&lt;/p&gt;&lt;/body&gt;&lt;/html&gt;</translation>
     </message>
     <message>
-        <location filename="../manuskript/ui/settings_ui.py" line="1799"/>
+        <location filename="../manuskript/ui/settings_ui.py" line="1930"/>
         <source>Save to one single file</source>
         <translation>Opslaan als één bestand</translation>
     </message>
     <message>
-        <location filename="../manuskript/ui/settings_ui.py" line="1801"/>
+        <location filename="../manuskript/ui/settings_ui.py" line="1932"/>
         <source>Revisions are a way to keep track of modifications. For each text item, it stores any changes you make to the main text, allowing you to see and restoring previous versions.</source>
         <translation>Revisies zijn een manier om versies te beheren. Voor elk tekstonderdeel worden alle wijzigingen, die aangebracht worden aan de hoofdtekst, opgeslagen, waardoor het mogelijk is eerdere versies te bekijken en terug te zetten.</translation>
     </message>
     <message>
-        <location filename="../manuskript/ui/settings_ui.py" line="1802"/>
+        <location filename="../manuskript/ui/settings_ui.py" line="1933"/>
         <source>Keep revisions</source>
         <translation>Revisies bewaren</translation>
     </message>
     <message>
-        <location filename="../manuskript/ui/settings_ui.py" line="1803"/>
+        <location filename="../manuskript/ui/settings_ui.py" line="1934"/>
         <source>S&amp;mart remove</source>
         <translation>S&amp;lim verwijderen</translation>
     </message>
     <message>
-        <location filename="../manuskript/ui/settings_ui.py" line="1804"/>
+        <location filename="../manuskript/ui/settings_ui.py" line="1935"/>
         <source>Keep:</source>
         <translation>Behoud:</translation>
     </message>
     <message>
-        <location filename="../manuskript/ui/settings_ui.py" line="1805"/>
+        <location filename="../manuskript/ui/settings_ui.py" line="1936"/>
         <source>Smart remove allows you to keep only a certain number of revisions. It is strongly recommended to use it, lest you file will becomes full of thousands of insignificant changes.</source>
         <translation>Slim verwijderen staat toe om enkel een bepaald aantal revisies te behouden. Het is aan te raden om dit te gebruiken, tenzij het bestand volloopt met duizenden onbetekenende wijzigingen.</translation>
     </message>
     <message>
-        <location filename="../manuskript/ui/settings_ui.py" line="1806"/>
+        <location filename="../manuskript/ui/settings_ui.py" line="1937"/>
         <source>revisions per day for the last month</source>
         <translation>revisies per dag over de laatste maand</translation>
     </message>
     <message>
-        <location filename="../manuskript/ui/settings_ui.py" line="1807"/>
+        <location filename="../manuskript/ui/settings_ui.py" line="1938"/>
         <source>revisions per minute for the last 10 minutes</source>
         <translation>revisies per minuut over de laatste 10 minuten</translation>
     </message>
     <message>
-        <location filename="../manuskript/ui/settings_ui.py" line="1808"/>
+        <location filename="../manuskript/ui/settings_ui.py" line="1939"/>
         <source>revisions per hour for the last day</source>
         <translation>revisies per uur over de afgelopen dag</translation>
     </message>
     <message>
-        <location filename="../manuskript/ui/settings_ui.py" line="1809"/>
+        <location filename="../manuskript/ui/settings_ui.py" line="1940"/>
         <source>revisions per 10 minutes for the last hour</source>
         <translation>revisies per 10 minuten over het laatste uur</translation>
     </message>
     <message>
-        <location filename="../manuskript/ui/settings_ui.py" line="1810"/>
+        <location filename="../manuskript/ui/settings_ui.py" line="1941"/>
         <source>revisions per week till the end of time</source>
         <translation>revisies per week</translation>
     </message>
     <message>
-        <location filename="../manuskript/ui/settings_ui.py" line="1812"/>
+        <location filename="../manuskript/ui/settings_ui.py" line="1943"/>
         <source>Views settings</source>
         <translation>Indelingsinstellingen</translation>
     </message>
     <message>
-        <location filename="../manuskript/ui/settings_ui.py" line="1849"/>
+        <location filename="../manuskript/ui/settings_ui.py" line="1980"/>
         <source>Tree</source>
         <translation>Boom</translation>
     </message>
     <message>
-        <location filename="../manuskript/ui/settings_ui.py" line="1917"/>
+        <location filename="../manuskript/ui/settings_ui.py" line="2049"/>
         <source>Colors</source>
         <translation>Kleuren</translation>
     </message>
     <message>
-        <location filename="../manuskript/ui/settings_ui.py" line="1886"/>
+        <location filename="../manuskript/ui/settings_ui.py" line="2018"/>
         <source>Icon color:</source>
         <translation>Icoonkleur:</translation>
     </message>
     <message>
-        <location filename="../manuskript/ui/settings_ui.py" line="1911"/>
+        <location filename="../manuskript/ui/settings_ui.py" line="2043"/>
         <source>Nothing</source>
         <translation>Niets</translation>
     </message>
     <message>
-        <location filename="../manuskript/ui/settings_ui.py" line="1912"/>
+        <location filename="../manuskript/ui/settings_ui.py" line="2044"/>
         <source>POV</source>
         <translation>Perspectief</translation>
     </message>
     <message>
-        <location filename="../manuskript/ui/settings_ui.py" line="1913"/>
+        <location filename="../manuskript/ui/settings_ui.py" line="2045"/>
         <source>Label</source>
         <translation></translation>
     </message>
     <message>
-        <location filename="../manuskript/ui/settings_ui.py" line="1914"/>
+        <location filename="../manuskript/ui/settings_ui.py" line="2046"/>
         <source>Progress</source>
         <translation>Voortgang</translation>
     </message>
     <message>
-        <location filename="../manuskript/ui/settings_ui.py" line="1915"/>
+        <location filename="../manuskript/ui/settings_ui.py" line="2047"/>
         <source>Compile</source>
         <translation>Compileer</translation>
     </message>
     <message>
-        <location filename="../manuskript/ui/settings_ui.py" line="1892"/>
+        <location filename="../manuskript/ui/settings_ui.py" line="2024"/>
         <source>Text color:</source>
         <translation>Tekstkleur:</translation>
     </message>
     <message>
-        <location filename="../manuskript/ui/settings_ui.py" line="1898"/>
+        <location filename="../manuskript/ui/settings_ui.py" line="2030"/>
         <source>Background color:</source>
         <translation>Achtergrondkleur:</translation>
     </message>
     <message>
-        <location filename="../manuskript/ui/settings_ui.py" line="1836"/>
+        <location filename="../manuskript/ui/settings_ui.py" line="1967"/>
         <source>Folders</source>
         <translation>Mappen</translation>
     </message>
     <message>
-        <location filename="../manuskript/ui/settings_ui.py" line="1837"/>
+        <location filename="../manuskript/ui/settings_ui.py" line="1968"/>
         <source>Show ite&amp;m count</source>
         <translation>Toon aa&amp;ntal</translation>
     </message>
     <message>
-        <location filename="../manuskript/ui/settings_ui.py" line="1847"/>
+        <location filename="../manuskript/ui/settings_ui.py" line="1978"/>
         <source>Show summary</source>
         <translation>Toon samenvatting</translation>
     </message>
     <message>
-        <location filename="../manuskript/ui/settings_ui.py" line="1842"/>
+        <location filename="../manuskript/ui/settings_ui.py" line="1973"/>
         <source>&amp;Nothing</source>
         <translation>&amp;Niets</translation>
     </message>
     <message>
-        <location filename="../manuskript/ui/settings_ui.py" line="1843"/>
+        <location filename="../manuskript/ui/settings_ui.py" line="1974"/>
         <source>Text</source>
         <translation>Tekst</translation>
     </message>
     <message>
-        <location filename="../manuskript/ui/settings_ui.py" line="1878"/>
+        <location filename="../manuskript/ui/settings_ui.py" line="2009"/>
         <source>Outline</source>
         <translation>Structuur</translation>
     </message>
     <message>
-        <location filename="../manuskript/ui/settings_ui.py" line="1869"/>
+        <location filename="../manuskript/ui/settings_ui.py" line="2000"/>
         <source>Visible columns</source>
         <translation>Zichtbare kolommen</translation>
     </message>
     <message>
-        <location filename="../manuskript/ui/settings_ui.py" line="1870"/>
+        <location filename="../manuskript/ui/settings_ui.py" line="2001"/>
         <source>Goal</source>
         <translation>Doel</translation>
     </message>
     <message>
-        <location filename="../manuskript/ui/settings_ui.py" line="1871"/>
+        <location filename="../manuskript/ui/settings_ui.py" line="2002"/>
         <source>Word count</source>
         <translation>Aantal woorden</translation>
     </message>
     <message>
-        <location filename="../manuskript/ui/settings_ui.py" line="1872"/>
+        <location filename="../manuskript/ui/settings_ui.py" line="2003"/>
         <source>Percentage</source>
         <translation></translation>
     </message>
     <message>
-        <location filename="../manuskript/ui/settings_ui.py" line="1877"/>
+        <location filename="../manuskript/ui/settings_ui.py" line="2008"/>
         <source>Title</source>
         <translation>Titel</translation>
     </message>
     <message>
-        <location filename="../manuskript/ui/settings_ui.py" line="1916"/>
+        <location filename="../manuskript/ui/settings_ui.py" line="2048"/>
         <source>Index cards</source>
         <translation>Indexkaarten</translation>
     </message>
     <message>
-        <location filename="../manuskript/ui/settings_ui.py" line="1885"/>
+        <location filename="../manuskript/ui/settings_ui.py" line="2017"/>
         <source>Item colors</source>
         <translation>Kleuren</translation>
     </message>
     <message>
-        <location filename="../manuskript/ui/settings_ui.py" line="1904"/>
+        <location filename="../manuskript/ui/settings_ui.py" line="2036"/>
         <source>Border color:</source>
         <translation>Randkleur:</translation>
     </message>
     <message>
-        <location filename="../manuskript/ui/settings_ui.py" line="1910"/>
+        <location filename="../manuskript/ui/settings_ui.py" line="2042"/>
         <source>Corner color:</source>
         <translation>Hoekkleur:</translation>
     </message>
     <message>
-        <location filename="../manuskript/ui/settings_ui.py" line="1879"/>
+        <location filename="../manuskript/ui/settings_ui.py" line="2010"/>
         <source>Background</source>
         <translation>Achtergrond</translation>
     </message>
     <message>
-        <location filename="../manuskript/ui/settings_ui.py" line="2000"/>
+        <location filename="../manuskript/ui/settings_ui.py" line="2133"/>
         <source>Color:</source>
         <translation>Kleur:</translation>
     </message>
     <message>
-        <location filename="../manuskript/ui/settings_ui.py" line="1976"/>
+        <location filename="../manuskript/ui/settings_ui.ui" line="2938"/>
+        <source>Ctrl+S</source>
+        <translation></translation>
+    </message>
+    <message>
+        <location filename="../manuskript/ui/settings_ui.py" line="2109"/>
         <source>Image:</source>
         <translation>Afbeelding:</translation>
     </message>
     <message>
-        <location filename="../manuskript/ui/settings_ui.py" line="1961"/>
+        <location filename="../manuskript/ui/settings_ui.py" line="2093"/>
         <source>Text editor</source>
         <translation>Tekst editor</translation>
     </message>
     <message>
-        <location filename="../manuskript/ui/settings_ui.py" line="1922"/>
+        <location filename="../manuskript/ui/settings_ui.py" line="2054"/>
         <source>Font</source>
         <translation>Lettertype</translation>
     </message>
     <message>
-        <location filename="../manuskript/ui/settings_ui.py" line="1923"/>
+        <location filename="../manuskript/ui/settings_ui.py" line="2055"/>
         <source>Family:</source>
         <translation>Familie:</translation>
     </message>
     <message>
-        <location filename="../manuskript/ui/settings_ui.py" line="2002"/>
+        <location filename="../manuskript/ui/settings_ui.py" line="2135"/>
         <source>Size:</source>
         <translation>Grootte:</translation>
     </message>
     <message>
-        <location filename="../manuskript/ui/settings_ui.py" line="2003"/>
+        <location filename="../manuskript/ui/settings_ui.py" line="2136"/>
         <source>Misspelled:</source>
         <translation>Fout geschreven:</translation>
     </message>
     <message>
-        <location filename="../manuskript/ui/settings_ui.py" line="1918"/>
+        <location filename="../manuskript/ui/settings_ui.py" line="2050"/>
         <source>Background:</source>
         <translation>Achtergrond:</translation>
     </message>
     <message>
-        <location filename="../manuskript/ui/settings_ui.py" line="1933"/>
+        <location filename="../manuskript/ui/settings_ui.py" line="2065"/>
         <source>Paragraphs</source>
         <translation>Alinea&apos;s</translation>
     </message>
     <message>
-        <location filename="../manuskript/ui/settings_ui.py" line="2004"/>
+        <location filename="../manuskript/ui/settings_ui.py" line="2137"/>
         <source>Line spacing:</source>
         <translation>Regelafstand:</translation>
     </message>
     <message>
-        <location filename="../manuskript/ui/settings_ui.py" line="2005"/>
+        <location filename="../manuskript/ui/settings_ui.py" line="2138"/>
         <source>Single</source>
         <translation>Enkel</translation>
     </message>
     <message>
-        <location filename="../manuskript/ui/settings_ui.py" line="2006"/>
+        <location filename="../manuskript/ui/settings_ui.py" line="2139"/>
         <source>1.5 lines</source>
         <translation>1,5 regels</translation>
     </message>
     <message>
-        <location filename="../manuskript/ui/settings_ui.py" line="2007"/>
+        <location filename="../manuskript/ui/settings_ui.py" line="2140"/>
         <source>Double</source>
         <translation>Dubbel</translation>
     </message>
     <message>
-        <location filename="../manuskript/ui/settings_ui.py" line="2008"/>
+        <location filename="../manuskript/ui/settings_ui.py" line="2141"/>
         <source>Proportional</source>
         <translation>Proportioneel</translation>
     </message>
     <message>
-        <location filename="../manuskript/ui/settings_ui.py" line="2009"/>
+        <location filename="../manuskript/ui/settings_ui.py" line="2142"/>
         <source>%</source>
         <translation></translation>
     </message>
     <message>
-        <location filename="../manuskript/ui/settings_ui.py" line="2010"/>
+        <location filename="../manuskript/ui/settings_ui.py" line="2143"/>
         <source>Tab width:</source>
         <translation>Tab-breedte:</translation>
     </message>
     <message>
-        <location filename="../manuskript/ui/settings_ui.py" line="2014"/>
+        <location filename="../manuskript/ui/settings_ui.py" line="2147"/>
         <source> px</source>
         <translation> pt</translation>
     </message>
     <message>
-        <location filename="../manuskript/ui/settings_ui.py" line="2015"/>
+        <location filename="../manuskript/ui/settings_ui.py" line="2148"/>
         <source>Indent 1st line</source>
         <translation>Eerste regel inspringen</translation>
     </message>
     <message>
-        <location filename="../manuskript/ui/settings_ui.py" line="2012"/>
+        <location filename="../manuskript/ui/settings_ui.py" line="2145"/>
         <source>Spacing:</source>
         <translation>Afstand:</translation>
     </message>
     <message>
-        <location filename="../manuskript/ui/settings_ui.py" line="1965"/>
+        <location filename="../manuskript/ui/settings_ui.py" line="2098"/>
         <source>New</source>
         <translation>Nieuw</translation>
     </message>
     <message>
-        <location filename="../manuskript/ui/settings_ui.py" line="1966"/>
+        <location filename="../manuskript/ui/settings_ui.py" line="2099"/>
         <source>Edit</source>
         <translation>Wijzigen</translation>
     </message>
     <message>
-        <location filename="../manuskript/ui/settings_ui.py" line="1967"/>
+        <location filename="../manuskript/ui/settings_ui.py" line="2100"/>
         <source>Delete</source>
         <translation>Verwijderen</translation>
     </message>
     <message>
-        <location filename="../manuskript/ui/settings_ui.py" line="1968"/>
+        <location filename="../manuskript/ui/settings_ui.py" line="2101"/>
         <source>Theme name:</source>
         <translation>Themanaam:</translation>
     </message>
     <message>
-        <location filename="../manuskript/ui/settings_ui.py" line="1969"/>
+        <location filename="../manuskript/ui/settings_ui.py" line="2102"/>
         <source>Apply</source>
         <translation>Toepassen</translation>
     </message>
     <message>
-        <location filename="../manuskript/ui/settings_ui.py" line="1970"/>
+        <location filename="../manuskript/ui/settings_ui.py" line="2103"/>
         <source>Cancel</source>
         <translation>Afbreken</translation>
     </message>
     <message>
-        <location filename="../manuskript/ui/settings_ui.py" line="1971"/>
+        <location filename="../manuskript/ui/settings_ui.py" line="2104"/>
         <source>Window Background</source>
         <translation>Vensterachtergrond</translation>
     </message>
     <message>
-        <location filename="../manuskript/ui/settings_ui.py" line="1972"/>
+        <location filename="../manuskript/ui/settings_ui.py" line="2105"/>
         <source>Text Background</source>
         <translation>Tekstachtergrond</translation>
     </message>
     <message>
-        <location filename="../manuskript/ui/settings_ui.py" line="1973"/>
+        <location filename="../manuskript/ui/settings_ui.py" line="2106"/>
         <source>Text Options</source>
         <translation>Tekstopties</translation>
     </message>
     <message>
-        <location filename="../manuskript/ui/settings_ui.py" line="1974"/>
+        <location filename="../manuskript/ui/settings_ui.py" line="2107"/>
         <source>Paragraph Options</source>
         <translation>Alinea-opties</translation>
     </message>
     <message>
-        <location filename="../manuskript/ui/settings_ui.py" line="1977"/>
+        <location filename="../manuskript/ui/settings_ui.py" line="2110"/>
         <source>Type:</source>
         <translation>Soort:</translation>
     </message>
     <message>
-        <location filename="../manuskript/ui/settings_ui.py" line="1978"/>
+        <location filename="../manuskript/ui/settings_ui.py" line="2111"/>
         <source>No Image</source>
         <translation>Geen afbeelding</translation>
     </message>
     <message>
-        <location filename="../manuskript/ui/settings_ui.py" line="1979"/>
+        <location filename="../manuskript/ui/settings_ui.py" line="2112"/>
         <source>Tiled</source>
         <translation>Getegeld</translation>
     </message>
     <message>
-        <location filename="../manuskript/ui/settings_ui.py" line="1980"/>
+        <location filename="../manuskript/ui/settings_ui.py" line="2113"/>
         <source>Centered</source>
         <translation>Gecentreerd</translation>
     </message>
     <message>
-        <location filename="../manuskript/ui/settings_ui.py" line="1991"/>
+        <location filename="../manuskript/ui/settings_ui.py" line="2124"/>
         <source>Stretched</source>
         <translation>Uitgerekt</translation>
     </message>
     <message>
-        <location filename="../manuskript/ui/settings_ui.py" line="1982"/>
+        <location filename="../manuskript/ui/settings_ui.py" line="2115"/>
         <source>Scaled</source>
         <translation>Geschaald</translation>
     </message>
     <message>
-        <location filename="../manuskript/ui/settings_ui.py" line="1983"/>
+        <location filename="../manuskript/ui/settings_ui.py" line="2116"/>
         <source>Zoomed</source>
         <translation>Ingezoomd</translation>
     </message>
     <message>
-        <location filename="../manuskript/ui/settings_ui.py" line="1985"/>
+        <location filename="../manuskript/ui/settings_ui.py" line="2118"/>
         <source>Opacity:</source>
         <translation>Doorzichtigheid:</translation>
     </message>
     <message>
-        <location filename="../manuskript/ui/settings_ui.py" line="1987"/>
+        <location filename="../manuskript/ui/settings_ui.py" line="2120"/>
         <source>Position:</source>
         <translation>Positie:</translation>
     </message>
     <message>
-        <location filename="../manuskript/ui/settings_ui.py" line="2016"/>
+        <location filename="../manuskript/ui/settings_ui.py" line="2149"/>
         <source>Left</source>
         <translation>Links</translation>
     </message>
     <message>
-        <location filename="../manuskript/ui/settings_ui.py" line="2017"/>
+        <location filename="../manuskript/ui/settings_ui.py" line="2150"/>
         <source>Center</source>
         <translation>Midden</translation>
     </message>
     <message>
-        <location filename="../manuskript/ui/settings_ui.py" line="2018"/>
+        <location filename="../manuskript/ui/settings_ui.py" line="2151"/>
         <source>Right</source>
         <translation>Rechts</translation>
     </message>
     <message>
-        <location filename="../manuskript/ui/settings_ui.py" line="1992"/>
+        <location filename="../manuskript/ui/settings_ui.py" line="2125"/>
         <source>Width:</source>
         <translation>Breedte:</translation>
     </message>
     <message>
-        <location filename="../manuskript/ui/settings_ui.py" line="1995"/>
+        <location filename="../manuskript/ui/settings_ui.py" line="2128"/>
         <source>Corner radius:</source>
         <translation>Hoekafronding:</translation>
     </message>
     <message>
-        <location filename="../manuskript/ui/settings_ui.py" line="1996"/>
+        <location filename="../manuskript/ui/settings_ui.py" line="2129"/>
         <source>Margins:</source>
         <translation>Marges:</translation>
     </message>
     <message>
-        <location filename="../manuskript/ui/settings_ui.py" line="1998"/>
+        <location filename="../manuskript/ui/settings_ui.py" line="2131"/>
         <source>Padding:</source>
         <translation>Opvulling:</translation>
     </message>
     <message>
-        <location filename="../manuskript/ui/settings_ui.py" line="2001"/>
+        <location filename="../manuskript/ui/settings_ui.py" line="2134"/>
         <source>Font:</source>
         <translation>Lettertype:</translation>
     </message>
     <message>
-        <location filename="../manuskript/ui/settings_ui.py" line="1882"/>
+        <location filename="../manuskript/ui/settings_ui.py" line="2014"/>
         <source>Style</source>
         <translation>Stijl</translation>
     </message>
     <message>
-        <location filename="../manuskript/ui/settings_ui.py" line="1951"/>
+        <location filename="../manuskript/ui/settings_ui.py" line="2083"/>
         <source>Cursor</source>
         <translation></translation>
     </message>
     <message>
-        <location filename="../manuskript/ui/settings_ui.py" line="1952"/>
+        <location filename="../manuskript/ui/settings_ui.py" line="2084"/>
         <source>Use block insertion of</source>
         <translation>Gebruik blokinspringen van</translation>
     </message>
     <message>
-        <location filename="../manuskript/ui/settings_ui.py" line="1934"/>
+        <location filename="../manuskript/ui/settings_ui.py" line="2066"/>
         <source>Alignment:</source>
         <translation>Uitlijning:</translation>
     </message>
     <message>
-        <location filename="../manuskript/ui/settings_ui.py" line="2019"/>
+        <location filename="../manuskript/ui/settings_ui.py" line="2152"/>
         <source>Justify</source>
         <translation>Uitlijning</translation>
     </message>
     <message>
-        <location filename="../manuskript/ui/settings_ui.py" line="2020"/>
+        <location filename="../manuskript/ui/settings_ui.py" line="2153"/>
         <source>Alignment</source>
         <translation>Uitlijning</translation>
     </message>
     <message>
-        <location filename="../manuskript/ui/settings_ui.py" line="1832"/>
+        <location filename="../manuskript/ui/settings_ui.py" line="1963"/>
         <source>Icon Size</source>
         <translation>Icoongrootte</translation>
     </message>
     <message>
-        <location filename="../manuskript/ui/settings_ui.py" line="1833"/>
+        <location filename="../manuskript/ui/settings_ui.py" line="1964"/>
         <source>TextLabel</source>
         <translation>Tekstlabel</translation>
     </message>
     <message>
-        <location filename="../manuskript/ui/settings_ui.py" line="1954"/>
+        <location filename="../manuskript/ui/settings_ui.py" line="2086"/>
         <source>Disable blinking</source>
         <translation>Knipperen uit</translation>
     </message>
     <message>
-        <location filename="../manuskript/ui/settings_ui.py" line="1926"/>
+        <location filename="../manuskript/ui/settings_ui.py" line="2058"/>
         <source>Text area</source>
         <translation>Tekstveld</translation>
     </message>
     <message>
-        <location filename="../manuskript/ui/settings_ui.py" line="1927"/>
+        <location filename="../manuskript/ui/settings_ui.py" line="2059"/>
         <source>Max width</source>
         <translation>Max. breedte</translation>
     </message>
     <message>
-        <location filename="../manuskript/ui/settings_ui.py" line="1929"/>
+        <location filename="../manuskript/ui/settings_ui.py" line="2061"/>
         <source>Left/Right margins:</source>
         <translation>Linker/rechtermarge:</translation>
     </message>
     <message>
-        <location filename="../manuskript/ui/settings_ui.py" line="1931"/>
+        <location filename="../manuskript/ui/settings_ui.py" line="2063"/>
         <source>Top/Bottom margins:</source>
         <translation>Boven/ondermarge:</translation>
     </message>
     <message>
-        <location filename="../manuskript/ui/settings_ui.py" line="1840"/>
+        <location filename="../manuskript/ui/settings_ui.py" line="1971"/>
         <source>S&amp;how progress</source>
         <translation>T&amp;oon voortgang</translation>
     </message>
     <message>
-        <location filename="../manuskript/ui/settings_ui.py" line="1841"/>
+        <location filename="../manuskript/ui/settings_ui.py" line="1972"/>
         <source>Show summar&amp;y</source>
         <translation>Toon samen&amp;vatting</translation>
     </message>
     <message>
-        <location filename="../manuskript/ui/settings_ui.py" line="1846"/>
+        <location filename="../manuskript/ui/settings_ui.py" line="1977"/>
         <source>Show p&amp;rogress</source>
         <translation>Toon &amp;voortgang</translation>
     </message>
     <message>
-        <location filename="../manuskript/ui/settings_ui.py" line="1883"/>
+        <location filename="../manuskript/ui/settings_ui.py" line="2015"/>
         <source>Old st&amp;yle</source>
         <translation>Oude st&amp;ijl</translation>
     </message>
     <message>
-        <location filename="../manuskript/ui/settings_ui.py" line="1919"/>
+        <location filename="../manuskript/ui/settings_ui.py" line="2051"/>
         <source>Transparent</source>
         <translation>Transparant</translation>
     </message>
     <message>
-        <location filename="../manuskript/ui/settings_ui.py" line="1921"/>
+        <location filename="../manuskript/ui/settings_ui.py" line="2053"/>
         <source>Restore defaults</source>
         <translation>Herstel standaardwaarden</translation>
     </message>
     <message>
-        <location filename="../manuskript/ui/settings_ui.py" line="1785"/>
+        <location filename="../manuskript/ui/settings_ui.py" line="1916"/>
         <source>Style:</source>
         <translation>Stijl:</translation>
     </message>
     <message>
-        <location filename="../manuskript/ui/settings_ui.py" line="1786"/>
+        <location filename="../manuskript/ui/settings_ui.py" line="1917"/>
         <source>Language:</source>
         <translation>Taal:</translation>
     </message>
     <message>
-        <location filename="../manuskript/ui/settings_ui.py" line="1787"/>
+        <location filename="../manuskript/ui/settings_ui.py" line="1918"/>
         <source>Font size:</source>
         <translation>Grootte lettertype:</translation>
     </message>
     <message>
-        <location filename="../manuskript/ui/settings_ui.py" line="1784"/>
+        <location filename="../manuskript/ui/settings_ui.py" line="1915"/>
         <source>Restarting Manuskript ensures all settings take effect.</source>
         <translation>Herstart Manuskript om alle instellingen toe te passen.</translation>
     </message>
     <message>
-        <location filename="../manuskript/ui/settings_ui.py" line="1838"/>
+        <location filename="../manuskript/ui/settings_ui.py" line="1969"/>
         <source>Show &amp;word count</source>
         <translation>Toon aantal &amp;woorden</translation>
     </message>
     <message>
-        <location filename="../manuskript/ui/settings_ui.py" line="1844"/>
+        <location filename="../manuskript/ui/settings_ui.py" line="1975"/>
         <source>&amp;Show word count</source>
         <translation>&amp;Toon aantal woorden</translation>
     </message>
     <message>
-        <location filename="../manuskript/ui/settings_ui.py" line="1884"/>
+        <location filename="../manuskript/ui/settings_ui.py" line="2016"/>
         <source>&amp;New style</source>
         <translation>&amp;Nieuwe stijl</translation>
     </message>
     <message>
-        <location filename="../manuskript/ui/settings_ui.py" line="1955"/>
+        <location filename="../manuskript/ui/settings_ui.py" line="2087"/>
         <source>Typewriter mode</source>
         <translation>Schrijfmachinemodus</translation>
     </message>
     <message>
-        <location filename="../manuskript/ui/settings_ui.py" line="1956"/>
+        <location filename="../manuskript/ui/settings_ui.py" line="2088"/>
         <source>Focus mode</source>
         <translation>Focusmodus</translation>
     </message>
     <message>
-        <location filename="../manuskript/ui/settings_ui.py" line="1957"/>
+        <location filename="../manuskript/ui/settings_ui.py" line="2089"/>
         <source>None</source>
         <translation>Geen</translation>
     </message>
     <message>
-        <location filename="../manuskript/ui/settings_ui.py" line="1958"/>
+        <location filename="../manuskript/ui/settings_ui.py" line="2090"/>
         <source>Sentence</source>
         <translation>Zin</translation>
     </message>
     <message>
-        <location filename="../manuskript/ui/settings_ui.py" line="1959"/>
+        <location filename="../manuskript/ui/settings_ui.py" line="2091"/>
         <source>Line</source>
         <translation>Regel</translation>
     </message>
     <message>
-        <location filename="../manuskript/ui/settings_ui.py" line="1960"/>
+        <location filename="../manuskript/ui/settings_ui.py" line="2092"/>
         <source>Paragraph</source>
         <translation>Alinea</translation>
     </message>
     <message>
-        <location filename="../manuskript/ui/settings_ui.py" line="1811"/>
+        <location filename="../manuskript/ui/settings_ui.py" line="1942"/>
         <source>&lt;p&gt;&lt;b&gt;The Revisions feature has been at the source of many reported issues. In this version of Manuskript it has been turned off by default for new projects in order to provide the best experience.&lt;/b&gt;&lt;/p&gt;&lt;p&gt;Why aren&apos;t these issues fixed already? &lt;a href=&quot;https://www.theologeek.ch/manuskript/contribute/&quot;&gt;We need your help to make Manuskript better!&lt;/a&gt;&lt;/p&gt;</source>
         <translation>&lt;p&gt;&lt;b&gt;De optie &apos;Revisies&apos; heeft tot veel meldingen van problemen geleid. In deze versie van Manuskript is deze optie standaard uitgeschakeld voor nieuwe projecten, om de beste ervaring te leveren.&lt;/b&gt;&lt;/p&gt;&lt;p&gt;Waarom zijn deze problemen nog niet opgelost?&lt;a href=&quot;https://www.theologeek.ch/manuskript/contribute/&quot;&gt;We hebben jouw hulp nodig om Manuskript te maken!&lt;/a&gt;&lt;/p&gt;</translation>
     </message>
     <message>
-        <location filename="../manuskript/ui/settings_ui.py" line="1788"/>
+        <location filename="../manuskript/ui/settings_ui.py" line="1919"/>
         <source>Show progress in chars next
  to words</source>
         <translation>Toon voortgang in tekens 
  naast woorden</translation>
     </message>
     <message>
-        <location filename="../manuskript/ui/settings_ui.py" line="1834"/>
+        <location filename="../manuskript/ui/settings_ui.py" line="1965"/>
         <source>Char/Word Counter</source>
         <translation>Teken/Woordteller</translation>
     </message>
     <message>
-        <location filename="../manuskript/ui/settings_ui.py" line="1835"/>
+        <location filename="../manuskript/ui/settings_ui.py" line="1966"/>
         <source>Count spaces as chars</source>
         <translation>Tel spaties als tekens</translation>
     </message>
     <message>
-        <location filename="../manuskript/ui/settings_ui.py" line="1839"/>
+        <location filename="../manuskript/ui/settings_ui.py" line="1970"/>
         <source>Show char c&amp;ount</source>
         <translation>T&amp;oon aantal tekens</translation>
     </message>
     <message>
-        <location filename="../manuskript/ui/settings_ui.py" line="1845"/>
+        <location filename="../manuskript/ui/settings_ui.py" line="1976"/>
         <source>Sho&amp;w char count</source>
         <translation>Too&amp;n aantal tekens</translation>
     </message>
@@ -1976,17 +2135,17 @@
 <context>
     <name>characterTreeView</name>
     <message>
-        <location filename="../manuskript/ui/views/characterTreeView.py" line="33"/>
+        <location filename="../manuskript/ui/views/characterTreeView.py" line="32"/>
         <source>Main</source>
         <translation>Primair</translation>
     </message>
     <message>
-        <location filename="../manuskript/ui/views/characterTreeView.py" line="33"/>
+        <location filename="../manuskript/ui/views/characterTreeView.py" line="32"/>
         <source>Secondary</source>
         <translation>Secundair</translation>
     </message>
     <message>
-        <location filename="../manuskript/ui/views/characterTreeView.py" line="33"/>
+        <location filename="../manuskript/ui/views/characterTreeView.py" line="32"/>
         <source>Minor</source>
         <translation>Ondergeschikt</translation>
     </message>
