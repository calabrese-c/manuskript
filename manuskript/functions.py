--- conflicted
+++ resolved
@@ -354,13 +354,10 @@
     return sorted(r)
 
 def statusMessage(message, duration=5000):
-<<<<<<< HEAD
     """
     Shows a message in MainWindow's status bar.
     """
-=======
     mainWindow().statusBar().show()
->>>>>>> 9baea117
     mainWindow().statusBar().showMessage(message, duration)
     QTimer.singleShot(duration, mainWindow().statusBar().hide)
 
