--- conflicted
+++ resolved
@@ -139,14 +139,11 @@
             item.setChecked(settings.viewSettings["Tree"][what] == value)
             item.toggled.connect(self.treeViewSettignsChanged)
 
-<<<<<<< HEAD
-=======
         self.sldTreeIconSize.valueChanged.connect(self.treeViewSettignsChanged)
         self.sldTreeIconSize.valueChanged.connect(
             lambda v: self.lblTreeIconSize.setText("{}x{}".format(v, v)))
         self.sldTreeIconSize.setValue(settings.viewSettings["Tree"]["iconSize"])
 
->>>>>>> 45a8200d
         self.rdoCorkOldStyle.setChecked(settings.corkStyle == "old")
         self.rdoCorkNewStyle.setChecked(settings.corkStyle == "new")
         self.rdoCorkNewStyle.toggled.connect(self.setCorkStyle)
@@ -481,7 +478,7 @@
         self.timerUpdateWidgets.start()
 
     def updateAllWidgets(self):
-        
+
         # Update font and defaultBlockFormat to all textEditView. Drastically.
         for w in mainWindow().findChildren(textEditView, QRegExp(".*")):
             w.loadFontSettings()
