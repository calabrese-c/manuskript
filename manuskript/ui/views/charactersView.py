#!/usr/bin/env python3
# -*- coding: utf-8 -*-

import gi

gi.require_version("Gtk", "3.0")
from gi.repository import Gtk

from manuskript.data import Characters, Character, Importance, Color
from manuskript.ui.util import rgbaFromColor, pixbufFromColor
from manuskript.util import validString, invalidString, validInt, invalidInt, unique_name_checker


class CharactersView:

    def __init__(self,project):
        self.character_template = project.character_template # The template for detailed info
        self.characters = project.characters
        self.character = None

        builder = Gtk.Builder()
        builder.add_from_file("ui/characters.glade")

        self.widget = builder.get_object("characters_view")
        self.notebook = builder.get_object("character_notebook")

        self.charactersStore = builder.get_object("characters_store")
        self.refreshCharacterStore()

        self.filteredCharactersStore = builder.get_object("filtered_characters_store")
        self.mainCharactersStore = builder.get_object("main_characters_store")
        self.secondaryCharactersStore = builder.get_object("secondary_characters_store")
        self.minorCharactersStore = builder.get_object("minor_characters_store")

        self.filterCharactersBuffer = builder.get_object("filter_characters")

        self.filterCharactersBuffer.connect("deleted-text", self._filterCharactersDeletedText)
        self.filterCharactersBuffer.connect("inserted-text", self._filterCharactersInsertedText)

        self.filteredCharactersStore.set_visible_func(self._filterCharacters)
        self.filteredCharactersStore.refilter()

        self.mainCharactersStore.set_visible_func(lambda model, iterator, userdata:
                                                  model[iterator][3] == Importance.MAIN.value)
        self.secondaryCharactersStore.set_visible_func(lambda model, iterator, userdata:
                                                       model[iterator][3] == Importance.SECONDARY.value)
        self.minorCharactersStore.set_visible_func(lambda model, iterator, userdata:
                                                   model[iterator][3] == Importance.MINOR.value)

        self.mainCharactersStore.refilter()
        self.secondaryCharactersStore.refilter()
        self.minorCharactersStore.refilter()

        self.characterSelections = [
            builder.get_object("minor_character_selection"),
            builder.get_object("secondary_character_selection"),
            builder.get_object("main_character_selection")
        ]

        for selection in self.characterSelections:
            selection.connect("changed", self._characterSelectionChanged)

        self.addCharacterButton = builder.get_object("add_character")
        self.removeCharacterButton = builder.get_object("remove_character")

        self.addCharacterButton.connect("clicked", self._addCharacterClicked)
        self.removeCharacterButton.connect("clicked", self._removeCharacterClicked)

        self.colorButton = builder.get_object("color")
        self.importanceCombo = builder.get_object("importance")
        self.allowPOVCheck = builder.get_object("allow_POV")

        self.colorButton.connect("color-set", self._colorSet)
        self.importanceCombo.connect("changed", self._importanceChanged)
        self.allowPOVCheck.connect("toggled", self._allowPOVToggled)

        self.detailsStore = builder.get_object("details_store")
        self.detailsSelection = builder.get_object("details_selection")
        self.addDetailsButton = builder.get_object("add_details")
        self.removeDetailsButton = builder.get_object("remove_details")
        self.append_details_template_button = builder.get_object("appened_details_template")
        self.detailsNameRenderer = builder.get_object("details_name")
        self.detailsValueRenderer = builder.get_object("details_value")

<<<<<<< HEAD
        self.addDetailsButton.connect("clicked", self.addDetailsClicked)
        self.removeDetailsButton.connect("clicked", self.removeDetailsClicked)
        # This is to append the template
        self.append_details_template_button.connect("clicked", self.append_template_clicked)

        self.detailsNameRenderer.connect("edited", self.detailsNameEdited)
        self.detailsValueRenderer.connect("edited", self.detailsValueEdited)
        
        
=======
        self.addDetailsButton.connect("clicked", self._addDetailsClicked)
        self.removeDetailsButton.connect("clicked", self._removeDetailsClicked)
        self.detailsNameRenderer.connect("edited", self._detailsNameEdited)
        self.detailsValueRenderer.connect("edited", self._detailsValueEdited)
>>>>>>> 038e1013

        self.nameBuffer = builder.get_object("name")
        self.motivationBuffer = builder.get_object("motivation")
        self.goalBuffer = builder.get_object("goal")
        self.conflictBuffer = builder.get_object("conflict")
        self.epiphanyBuffer = builder.get_object("epiphany")
        self.oneSentenceBuffer = builder.get_object("one_sentence_summary")
        self.oneParagraphBuffer = builder.get_object("one_paragraph_summary")
        self.summaryBuffer = builder.get_object("summary")
        self.notesBuffer = builder.get_object("notes")

        self.nameBuffer.connect("deleted-text", self._nameDeletedText)
        self.nameBuffer.connect("inserted-text", self._nameInsertedText)

        self.motivationBuffer.connect("changed", self._motivationChanged)
        self.goalBuffer.connect("changed", self._goalChanged)
        self.conflictBuffer.connect("changed", self._conflictChanged)
        self.epiphanyBuffer.connect("changed", self._epiphanyChanged)
        self.oneSentenceBuffer.connect("changed", self._oneSentenceChanged)
        self.oneParagraphBuffer.connect("changed", self._oneParagraphChanged)
        self.summaryBuffer.connect("changed", self._summaryChanged)
        self.notesBuffer.connect("changed", self._notesChanged)

        self.unloadCharacterData()
        

    def refreshCharacterStore(self):
        self.charactersStore.clear()

        for character in self.characters:
            tree_iter = self.charactersStore.append()

            if tree_iter is None:
                continue

            self.charactersStore.set_value(tree_iter, 0, character.UID.value)
            self.charactersStore.set_value(tree_iter, 1, validString(character.name))
            self.charactersStore.set_value(tree_iter, 2, pixbufFromColor(character.color))
            self.charactersStore.set_value(tree_iter, 3, Importance.asValue(character.importance))

    def loadCharacterData(self, character: Character):
        self.character = None

        self.colorButton.set_rgba(rgbaFromColor(character.color))
        self.importanceCombo.set_active(Importance.asValue(character.importance))
        self.allowPOVCheck.set_active(character.allowPOV())

        self.nameBuffer.set_text(validString(character.name), -1)
        self.motivationBuffer.set_text(validString(character.motivation), -1)
        self.goalBuffer.set_text(validString(character.goal), -1)
        self.conflictBuffer.set_text(validString(character.conflict), -1)
        self.epiphanyBuffer.set_text(validString(character.epiphany), -1)
        self.oneSentenceBuffer.set_text(validString(character.summarySentence), -1)
        self.oneParagraphBuffer.set_text(validString(character.summaryParagraph), -1)
        self.summaryBuffer.set_text(validString(character.summaryFull), -1)
        self.notesBuffer.set_text(validString(character.notes), -1)

        self.detailsStore.clear()

        for (key, value) in character.details.items():
            tree_iter = self.detailsStore.append()

            if tree_iter is None:
                continue

            self.detailsStore.set_value(tree_iter, 0, validString(key))
            self.detailsStore.set_value(tree_iter, 1, validString(value))

        self.character = character
        self.notebook.set_sensitive(True)

    def unloadCharacterData(self):
        self.character = None
        self.notebook.set_sensitive(False)

        self.colorButton.set_rgba(rgbaFromColor(Color(0, 0, 0)))
        self.allowPOVCheck.set_active(False)

        self.nameBuffer.set_text("", -1)
        self.motivationBuffer.set_text("", -1)
        self.goalBuffer.set_text("", -1)
        self.conflictBuffer.set_text("", -1)
        self.epiphanyBuffer.set_text("", -1)
        self.oneSentenceBuffer.set_text("", -1)
        self.oneParagraphBuffer.set_text("", -1)
        self.summaryBuffer.set_text("", -1)
        self.notesBuffer.set_text("", -1)

        self.detailsStore.clear()

    def _characterSelectionChanged(self, selection: Gtk.TreeSelection):
        model, tree_iter = selection.get_selected()

        if tree_iter is None:
            self.unloadCharacterData()
            return

        for other in self.characterSelections:
            if other != selection:
                other.unselect_all()

        character = self.characters.getByID(model[tree_iter][0])

        if character is None:
            self.unloadCharacterData()
        else:
            self.loadCharacterData(character)

    def _addCharacterClicked(self, button: Gtk.Button):
        name = invalidString(self.filterCharactersBuffer.get_text())
        character = self.characters.add(name)

        if character is None:
            return

        if self.character is not None:
            character.importance = self.character.importance

        self.refreshCharacterStore()

    def _removeCharacterClicked(self, button: Gtk.Button):
        if self.character is None:
            return

        self.character.remove()
        self.refreshCharacterStore()

    def _filterCharacters(self, model, iterator, userdata):
        name = validString(model[iterator][1])
        text = validString(self.filterCharactersBuffer.get_text())

        return text.lower() in name.lower()

    def __filterCharactersChanged(self, buffer: Gtk.EntryBuffer):
        self.filteredCharactersStore.refilter()

    def _filterCharactersDeletedText(self, buffer: Gtk.EntryBuffer, position: int, n_chars: int):
        self.__filterCharactersChanged(buffer)

    def _filterCharactersInsertedText(self, buffer: Gtk.EntryBuffer, position: int, chars: str, n_chars: int):
        self.__filterCharactersChanged(buffer)

    def _colorSet(self, button: Gtk.ColorButton):
        if self.character is None:
            return

        color = button.get_rgba()

        red = int(color.red * 255)
        green = int(color.green * 255)
        blue = int(color.blue * 255)

        color = Color(red, green, blue)

        self.character.color = color

        character_id = self.character.UID.value

        for row in self.charactersStore:
            if row[0] == character_id:
                row[2] = pixbufFromColor(color)
                break

    def _importanceChanged(self, combo: Gtk.ComboBox):
        if self.character is None:
            return

        tree_iter = combo.get_active_iter()

        if tree_iter is None:
            return

        model = combo.get_model()
        value = model[tree_iter][1]

        importance = Importance.fromValue(value)

        if (importance is None) or (self.character.importance == importance):
            return

        self.character.importance = importance

        character_id = self.character.UID.value

        for row in self.charactersStore:
            if row[0] == character_id:
                row[3] = Importance.asValue(importance)
                break

        self.mainCharactersStore.refilter()
        self.secondaryCharactersStore.refilter()
        self.minorCharactersStore.refilter()

        selection = self.characterSelections[importance.value]
        tree_view = selection.get_tree_view()
        model = tree_view.get_model()

        for row in model:
            if row[0] == character_id:
                selection.select_iter(row.iter)
                break

    def _allowPOVToggled(self, button: Gtk.ToggleButton):
        if self.character is None:
            return

        self.character.POV = button.get_active()

    def _addDetailsClicked(self, button: Gtk.Button):
        if self.character is None:
            return

        tree_iter = self.detailsStore.append()

        if tree_iter is None:
            return

        name = unique_name_checker.get_unique_name_for_dictionary(self.character.details, "Description")
        value = "Value"

        self.detailsStore.set_value(tree_iter, 0, name)
        self.detailsStore.set_value(tree_iter, 1, value)

        self.character.details[name] = value

    def _removeDetailsClicked(self, button: Gtk.Button):
        if self.character is None:
            return

        model, tree_iter = self.detailsSelection.get_selected()

        if (model is None) or (tree_iter is None):
            return

        name = model.get_value(tree_iter, 0)
        model.remove(tree_iter)

        self.character.details.pop(name)
        
    # This is the the template code
    # It appends the template onto the code
    def append_template_clicked(self, button):
        if self.character is None:
            return
        # This following bit could be turned into a def
        for x in self.character_template.details:
            self.character.details[x]= self.character_template.details[x]

        #We have to reload the charecter
        self.loadCharacterData(self.character)

    def _detailsNameEdited(self, renderer: Gtk.CellRendererText, path: str, text: str):
        if self.character is None:
            return

        model, tree_iter = self.detailsSelection.get_selected()

        if (model is None) or (tree_iter is None):
            return
        
        text_to_set = unique_name_checker.get_unique_name_for_dictionary(self.character.details, text)
        name = model.get_value(tree_iter, 0)
        model.set_value(tree_iter, 0, text_to_set)

        self.character.details[text_to_set] = self.character.details.pop(name)

    def _detailsValueEdited(self, renderer: Gtk.CellRendererText, path: str, text: str):
        if self.character is None:
            return

        model, tree_iter = self.detailsSelection.get_selected()

        if (model is None) or (tree_iter is None):
            return

        name = model.get_value(tree_iter, 0)
        model.set_value(tree_iter, 1, text)

        self.character.details[name] = text

    def __nameChanged(self, buffer: Gtk.EntryBuffer):
        if self.character is None:
            return

        text = buffer.get_text()
        name = invalidString(text)

        self.character.name = name

        character_id = self.character.UID.value

        for row in self.charactersStore:
            if row[0] == character_id:
                row[1] = validString(name)
                break

    def _nameDeletedText(self, buffer: Gtk.EntryBuffer, position: int, n_chars: int):
        self.__nameChanged(buffer)

    def _nameInsertedText(self, buffer: Gtk.EntryBuffer, position: int, chars: str, n_chars: int):
        self.__nameChanged(buffer)

    def _motivationChanged(self, buffer: Gtk.TextBuffer):
        if self.character is None:
            return

        start_iter = buffer.get_start_iter()
        end_iter = buffer.get_end_iter()

        text = buffer.get_text(start_iter, end_iter, False)

        self.character.motivation = invalidString(text)

    def _goalChanged(self, buffer: Gtk.TextBuffer):
        if self.character is None:
            return

        start_iter = buffer.get_start_iter()
        end_iter = buffer.get_end_iter()

        text = buffer.get_text(start_iter, end_iter, False)

        self.character.goal = invalidString(text)

    def _conflictChanged(self, buffer: Gtk.TextBuffer):
        if self.character is None:
            return

        start_iter = buffer.get_start_iter()
        end_iter = buffer.get_end_iter()

        text = buffer.get_text(start_iter, end_iter, False)

        self.character.conflict = invalidString(text)

    def _epiphanyChanged(self, buffer: Gtk.TextBuffer):
        if self.character is None:
            return

        start_iter = buffer.get_start_iter()
        end_iter = buffer.get_end_iter()

        text = buffer.get_text(start_iter, end_iter, False)

        self.character.epiphany = invalidString(text)

    def _oneSentenceChanged(self, buffer: Gtk.TextBuffer):
        if self.character is None:
            return

        start_iter = buffer.get_start_iter()
        end_iter = buffer.get_end_iter()

        text = buffer.get_text(start_iter, end_iter, False)

        self.character.summarySentence = invalidString(text)

    def _oneParagraphChanged(self, buffer: Gtk.TextBuffer):
        if self.character is None:
            return

        start_iter = buffer.get_start_iter()
        end_iter = buffer.get_end_iter()

        text = buffer.get_text(start_iter, end_iter, False)

        self.character.summaryParagraph = invalidString(text)

    def _summaryChanged(self, buffer: Gtk.TextBuffer):
        if self.character is None:
            return

        start_iter = buffer.get_start_iter()
        end_iter = buffer.get_end_iter()

        text = buffer.get_text(start_iter, end_iter, False)

        self.character.summaryFull = invalidString(text)

    def _notesChanged(self, buffer: Gtk.TextBuffer):
        if self.character is None:
            return

        start_iter = buffer.get_start_iter()
        end_iter = buffer.get_end_iter()

        text = buffer.get_text(start_iter, end_iter, False)

        self.character.notes = invalidString(text)

    def show(self):
        self.widget.show_all()<|MERGE_RESOLUTION|>--- conflicted
+++ resolved
@@ -13,8 +13,8 @@
 
 class CharactersView:
 
-    def __init__(self,project):
-        self.character_template = project.character_template # The template for detailed info
+    def __init__(self, project):
+        self.characterTemplate = project.character_template # The template for detailed info
         self.characters = project.characters
         self.character = None
 
@@ -78,26 +78,15 @@
         self.detailsSelection = builder.get_object("details_selection")
         self.addDetailsButton = builder.get_object("add_details")
         self.removeDetailsButton = builder.get_object("remove_details")
-        self.append_details_template_button = builder.get_object("appened_details_template")
+        self.appendDetailsTemplateButton = builder.get_object("appened_details_template")
         self.detailsNameRenderer = builder.get_object("details_name")
         self.detailsValueRenderer = builder.get_object("details_value")
 
-<<<<<<< HEAD
-        self.addDetailsButton.connect("clicked", self.addDetailsClicked)
-        self.removeDetailsButton.connect("clicked", self.removeDetailsClicked)
-        # This is to append the template
-        self.append_details_template_button.connect("clicked", self.append_template_clicked)
-
-        self.detailsNameRenderer.connect("edited", self.detailsNameEdited)
-        self.detailsValueRenderer.connect("edited", self.detailsValueEdited)
-        
-        
-=======
         self.addDetailsButton.connect("clicked", self._addDetailsClicked)
         self.removeDetailsButton.connect("clicked", self._removeDetailsClicked)
+        self.appendDetailsTemplateButton.connect("clicked", self._appendTemplateClicked)
         self.detailsNameRenderer.connect("edited", self._detailsNameEdited)
         self.detailsValueRenderer.connect("edited", self._detailsValueEdited)
->>>>>>> 038e1013
 
         self.nameBuffer = builder.get_object("name")
         self.motivationBuffer = builder.get_object("motivation")
@@ -336,15 +325,13 @@
         model.remove(tree_iter)
 
         self.character.details.pop(name)
-        
-    # This is the the template code
-    # It appends the template onto the code
-    def append_template_clicked(self, button):
+
+    def _appendTemplateClicked(self, button: Gtk.Button):
         if self.character is None:
             return
         # This following bit could be turned into a def
-        for x in self.character_template.details:
-            self.character.details[x]= self.character_template.details[x]
+        for (key, value) in self.characterTemplate.details.items():
+            self.character.details[key]= value
 
         #We have to reload the charecter
         self.loadCharacterData(self.character)
