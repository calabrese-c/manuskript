#!/usr/bin/env python
# --!-- coding: utf8 --!--
import locale

from PyQt5.QtCore import QModelIndex, QRect, QPoint
from PyQt5.QtCore import Qt
from PyQt5.QtGui import QPixmap, QPainter, QIcon
from PyQt5.QtWidgets import QWidget, qApp

from manuskript import settings
from manuskript.enums import Outline
from manuskript.functions import AUC, mainWindow, drawProgress, appPath, uiParse
from manuskript.ui import style
from manuskript.ui.editors.editorWidget import editorWidget
from manuskript.ui.editors.fullScreenEditor import fullScreenEditor
from manuskript.ui.editors.mainEditor_ui import Ui_mainEditor

try:
    locale.setlocale(locale.LC_ALL, '')
except:
    pass

class mainEditor(QWidget, Ui_mainEditor):
    """
    `mainEditor` is responsible for opening `outlineItem`s and offering information
    and commands about those `outlineItem`s to the used.

    It contains two main elements:

     1. A `tabSplitter`, which can open any number of `outlineItem`s either in tabs
        (in `QTabWidget`) and/or in split views (children `tabSplitter`s).
     2. An horizontal layout contain a number of buttons and information:

        - Go up button
        - Select folder view: either "text", "cork" or "outline" (see `editorWidget`)
        - Zoom slider for "cork" view
        - Label showing stats about displayed `outlineItem`
        - Fullscreen button

    `mainEditor` is responsible for opening indexes, propagating event to relevant
    views, opening and closing tabs, etc.

    +---------------------------| mainEditor |--------------------------------+
    |                                                                         |
    | +--------| tabSplitter |----------------------------------------------+ |
    | |                               +----------| tabSplitter |---------+  | |
    | |                               |                                  |  | |
    | |  +-----| editorWidget |----+  |  +-------| editorWidget |-----+  |  | |
    | |  |                         |  |  |                            |  |  | |
    | |  +-------------------------+  |  +----------------------------+  |  | |
    | |                               |                                  |  | |
    | |  +-----| editorWidget |----+  |  +-------| editorWidget |-----+  |  | |
    | |  |                         |  |  |                            |  |  | |
    | |  +-------------------------+  |  +----------------------------+  |  | |
    | |                               +----------------------------------+  | |
    | +---------------------------------------------------------------------+ |
    |                                                                         |
    +-------------------------------------------------------------------------+
    | ##  ##  ##  ##                toolbar                            ##  ## |
    +-------------------------------------------------------------------------+
    """

    def __init__(self, parent=None):
        QWidget.__init__(self, parent)
        self.setupUi(self)
        self._updating = False

        self.mw = mainWindow()

        # Connections --------------------------------------------------------

        self.btnGoUp.clicked.connect(self.goToParentItem)
        self.sldCorkSizeFactor.valueChanged.connect(
                self.setCorkSizeFactor, AUC)
        self.btnRedacFolderCork.toggled.connect(
                self.sldCorkSizeFactor.setVisible, AUC
        )
        self.btnRedacFolderText.clicked.connect(
                lambda v: self.setFolderView("text"), AUC)
        self.btnRedacFolderCork.clicked.connect(
                lambda v: self.setFolderView("cork"), AUC)
        self.btnRedacFolderOutline.clicked.connect(
                lambda v: self.setFolderView("outline"), AUC)

        self.btnRedacFullscreen.clicked.connect(
                self.showFullScreen, AUC)

        # self.tab.setDocumentMode(False)

        # Bug in Qt < 5.5: doesn't always load icons from custom theme.
        # Cf. https://github.com/qtproject/qtbase/commit/a8621a3f85e64f1252a80ae81a6e22554f7b3f44
        # Since those are important, we provide fallback.
        self.btnRedacFolderCork.setIcon(QIcon.fromTheme("view-cards",
                                        QIcon(appPath("icons/NumixMsk/256x256/actions/view-cards.svg"))))
        self.btnRedacFolderOutline.setIcon(QIcon.fromTheme("view-outline",
                                           QIcon(appPath("icons/NumixMsk/256x256/actions/view-outline.svg"))))
        self.btnRedacFolderText.setIcon(QIcon.fromTheme("view-text",
                                        QIcon(appPath("icons/NumixMsk/256x256/actions/view-text.svg"))))

        for btn in [self.btnRedacFolderCork, self.btnRedacFolderText, self.btnRedacFolderOutline]:
            btn.setToolTip(btn.text())
            btn.setText("")

    ###############################################################################
    # TABS
    ###############################################################################

    def currentTabWidget(self):
        """Returns the tabSplitter that has focus."""
        ts = self.tabSplitter
        while ts:
            if ts.focusTab == 1:
                return ts.tab
            else:
                ts = ts.secondTab

        # No tabSplitter has focus, something is strange.
        # But probably not important.
        # Let's return self.tabSplitter.tab anyway.
        return self.tabSplitter.tab

    def currentEditor(self, tabWidget=None):
        if tabWidget is None:
            tabWidget = self.currentTabWidget()
        return tabWidget.currentWidget()
        # return self.tab.currentWidget()

    def tabChanged(self, index=QModelIndex()):
        if self.currentEditor():
            index = self.currentEditor().currentIndex
            view = self.currentEditor().folderView
            self.updateFolderViewButtons(view)
        else:
            index = QModelIndex()

        self.updateMainTreeView(index)

        self.updateStats()
        self.updateThingsVisible(index)

    def updateMainTreeView(self, index):
        self._updating = True
        self.mw.treeRedacOutline.setCurrentIndex(index)
        self._updating = False

    def closeAllTabs(self):
        for ts in self.allTabSplitters():
            while(ts.tab.count()):
                ts.closeTab(0)

        for ts in reversed(self.allTabSplitters()):
            ts.closeSplit()

    def allTabs(self, tabWidget=None):
        """Returns all the tabs from the given tabWidget. If tabWidget is None, from the current tabWidget."""
        if tabWidget is None:
            tabWidget = self.currentTabWidget()
        return [tabWidget.widget(i) for i in range(tabWidget.count())]

    def allAllTabs(self):
        """Returns a list of all tabs, from all tabWidgets."""
        r = []
        for ts in self.allTabSplitters():
            r.extend(self.allTabs(ts.tab))
        return r

    def allTabSplitters(self):
        r = []
        ts = self.tabSplitter
        while ts:
            r.append(ts)
            ts = ts.secondTab
        return r

    ###############################################################################
    # SELECTION AND UPDATES
    ###############################################################################

    def selectionChanged(self):
        if self._updating:
            return

        # This might be called during a drag n drop operation, or while deleting
        # items. If so, we don't want to do anything.
        if not self.mw.mdlOutline._removingRows:
            if len(self.mw.treeRedacOutline.selectionModel().
                selection().indexes()) == 0:
                idx = QModelIndex()
            else:
                idx = self.mw.treeRedacOutline.currentIndex()

            self.setCurrentModelIndex(idx)
            self.updateThingsVisible(idx)

    def openIndexes(self, indexes, newTab=False):
        for i in indexes:
            self.setCurrentModelIndex(i, newTab)

    def goToParentItem(self):
        if self.currentEditor():
            idx = self.currentEditor().currentIndex
            self.mw.treeRedacOutline.setCurrentIndex(idx.parent())

    def setCurrentModelIndex(self, index, newTab=False, tabWidget=None):

        title = self.getIndexTitle(index)

        if tabWidget is None:
            tabWidget = self.currentTabWidget()

        # Checking if tab is already opened
        for w in self.allTabs(tabWidget):
            if w.currentIndex == index:
                tabWidget.setCurrentWidget(w)
                return

        if qApp.keyboardModifiers() & Qt.ControlModifier:
            newTab = True

        if newTab or not tabWidget.count():
            editor = editorWidget(self)
            editor.setCurrentModelIndex(index)
            editor._tabWidget = tabWidget
            i = tabWidget.addTab(editor, editor.ellidedTitle(title))
            tabWidget.setTabToolTip(i, title)
            tabWidget.setCurrentIndex(tabWidget.count() - 1)
        else:
            self.currentEditor(tabWidget).setCurrentModelIndex(index)
            #tabWidget.setTabText(tabWidget.currentIndex(), title)

    def updateTargets(self):
        """Updates all tabSplitter that are targets. This is called from editorWidget."""
        index = self.sender().currentIndex()

        for ts in self.allTabSplitters():
            if ts.isTarget:
                self.updateMainTreeView(index)
                self.setCurrentModelIndex(index, tabWidget=ts.tab)
                self.updateThingsVisible(index)

    def getIndexTitle(self, index):
        if not index.isValid():
            title = self.tr("Root")
        else:
            title = index.internalPointer().title()

        return title

    ###############################################################################
    # FUNCTIONS FOR MENU ACCESS
    ###############################################################################

    def copy(self): self.currentEditor().copy()
    def cut(self): self.currentEditor().cut()
    def paste(self): self.currentEditor().paste()
    def rename(self): self.currentEditor().rename()
    def duplicate(self): self.currentEditor().duplicate()
    def delete(self): self.currentEditor().delete()
    def moveUp(self): self.currentEditor().moveUp()
    def moveDown(self): self.currentEditor().moveDown()
    def splitDialog(self): self.currentEditor().splitDialog()
    def splitCursor(self): self.currentEditor().splitCursor()
    def merge(self): self.currentEditor().merge()

    ###############################################################################
    # UI
    ###############################################################################

    def updateThingsVisible(self, index):
        if index.isValid():
            visible = index.internalPointer().isFolder()
        else:
            visible = True

        self.btnRedacFolderText.setVisible(visible)
        self.btnRedacFolderCork.setVisible(visible)
        self.btnRedacFolderOutline.setVisible(visible)
        self.sldCorkSizeFactor.setVisible(visible and self.btnRedacFolderCork.isChecked())
        self.btnRedacFullscreen.setVisible(not visible)

    def updateFolderViewButtons(self, view):
        if view == "text":
            self.btnRedacFolderText.setChecked(True)
        elif view == "cork":
            self.btnRedacFolderCork.setChecked(True)
        elif view == "outline":
            self.btnRedacFolderOutline.setChecked(True)

    def updateStats(self):

        if not self.currentEditor():
            return

        index = self.currentEditor().currentIndex
        
        if index.isValid():
            item = index.internalPointer()
        else:
            item = self.mw.mdlOutline.rootItem

        if not item:
            item = self.mw.mdlOutline.rootItem

        cc = item.data(Outline.charCount)
        wc = item.data(Outline.wordCount)
        goal = item.data(Outline.goal)
        chars = item.data(Outline.charCount) # len(item.data(Outline.text)) 
        progress = item.data(Outline.goalPercentage)

<<<<<<< HEAD
        goal = uiParse(goal, None, int, lambda x: x>=0)
        progress = uiParse(progress, 0.0, float)

        if not cc:
            cc = 0
        
=======
        if not chars:
            chars = 0
>>>>>>> e15cb808
        if not wc:
            wc = 0

        if goal:
            self.lblRedacProgress.show()
            rect = self.lblRedacProgress.geometry()
            rect = QRect(QPoint(0, 0), rect.size())
            self.px = QPixmap(rect.size())
            self.px.fill(Qt.transparent)
            p = QPainter(self.px)
            drawProgress(p, rect, progress, 2)
            del p
            self.lblRedacProgress.setPixmap(self.px)
<<<<<<< HEAD

            if settings.progressChars:
                self.lblRedacWC.setText(self.tr("({} chars) {}  words / {} ").format(
                        locale.format("%d", cc, grouping=True),
                        locale.format("%d", wc, grouping=True),
                        locale.format("%d", goal, grouping=True)))
                self.lblRedacWC.setToolTip("")
            else:
                self.lblRedacWC.setText(self.tr("{}  words / {} ").format(
                        locale.format("%d", wc, grouping=True),
                        locale.format("%d", goal, grouping=True)))
                self.lblRedacWC.setToolTip(self.tr("{} chars").format(
                        locale.format("%d", cc, grouping=True)))
        else:
            self.lblRedacProgress.hide()

            if settings.progressChars:
                self.lblRedacWC.setText(self.tr("{} chars ").format(
                        locale.format("%d", cc, grouping=True)))
                self.lblRedacWC.setToolTip("")
            else:
                self.lblRedacWC.setText(self.tr("{} words ").format(
                        locale.format("%d", wc, grouping=True)))
                self.lblRedacWC.setToolTip(self.tr("{} chars").format(
                        locale.format("%d", cc, grouping=True)))
=======
            self.lblRedacWC.setText(self.tr("({} chars) {}  words / {} ").format(
                    locale.format("%d", chars, grouping=True),
                    locale.format("%d", wc, grouping=True),
                    locale.format("%d", goal, grouping=True)))
        else:
            self.lblRedacProgress.hide()
            self.lblRedacWC.setText(self.tr("({} chars) {} words ").format(
                    locale.format("%d", chars, grouping=True),
                    locale.format("%d", wc, grouping=True)))
>>>>>>> e15cb808

    ###############################################################################
    # VIEWS
    ###############################################################################

    def setFolderView(self, view):
        if self.currentEditor():
            self.currentEditor().setFolderView(view)

    def setCorkSizeFactor(self, val):
        for w in self.allAllTabs():
            w.setCorkSizeFactor(val)
        settings.corkSizeFactor = val

    def updateCorkView(self):
        for w in self.allAllTabs():
            w.corkView.viewport().update()

    def updateCorkBackground(self):
        for w in self.allAllTabs():
            w.corkView.updateBackground()

    def updateTreeView(self):
        for w in self.allAllTabs():
            w.outlineView.viewport().update()

    def showFullScreen(self):
        if self.currentEditor():
            self._fullScreen = fullScreenEditor(self.currentEditor().currentIndex)

    ###############################################################################
    # DICT AND STUFF LIKE THAT
    ###############################################################################

    def setDict(self, dict):
        print(dict)
        for w in self.allAllTabs():
            w.setDict(dict)

    def toggleSpellcheck(self, val):
        for w in self.allAllTabs():
            w.toggleSpellcheck(val)<|MERGE_RESOLUTION|>--- conflicted
+++ resolved
@@ -307,17 +307,12 @@
         chars = item.data(Outline.charCount) # len(item.data(Outline.text)) 
         progress = item.data(Outline.goalPercentage)
 
-<<<<<<< HEAD
         goal = uiParse(goal, None, int, lambda x: x>=0)
         progress = uiParse(progress, 0.0, float)
 
         if not cc:
             cc = 0
         
-=======
-        if not chars:
-            chars = 0
->>>>>>> e15cb808
         if not wc:
             wc = 0
 
@@ -331,7 +326,6 @@
             drawProgress(p, rect, progress, 2)
             del p
             self.lblRedacProgress.setPixmap(self.px)
-<<<<<<< HEAD
 
             if settings.progressChars:
                 self.lblRedacWC.setText(self.tr("({} chars) {}  words / {} ").format(
@@ -357,17 +351,6 @@
                         locale.format("%d", wc, grouping=True)))
                 self.lblRedacWC.setToolTip(self.tr("{} chars").format(
                         locale.format("%d", cc, grouping=True)))
-=======
-            self.lblRedacWC.setText(self.tr("({} chars) {}  words / {} ").format(
-                    locale.format("%d", chars, grouping=True),
-                    locale.format("%d", wc, grouping=True),
-                    locale.format("%d", goal, grouping=True)))
-        else:
-            self.lblRedacProgress.hide()
-            self.lblRedacWC.setText(self.tr("({} chars) {} words ").format(
-                    locale.format("%d", chars, grouping=True),
-                    locale.format("%d", wc, grouping=True)))
->>>>>>> e15cb808
 
     ###############################################################################
     # VIEWS
