--- conflicted
+++ resolved
@@ -53,14 +53,11 @@
                                             GObject.BindingFlags.SYNC_CREATE |
                                             GObject.BindingFlags.INVERT_BOOLEAN)
 
-<<<<<<< HEAD
-=======
         self.recentChooserMenu = builder.get_object("recent_chooser_menu")
         self.recentChooserMenuBtn = builder.get_object("recent_chooser_menu_btn")
 
         self.recentChooserMenu.connect("item-activated", self._recentAction)
         self.recentChooserMenuBtn.connect("item-activated", self._recentAction)
->>>>>>> 3d469e67
 
         bindMenuItem(builder, "open_menu_item", self._openAction)
         bindMenuItem(builder, "quit_menu_item", self._quitAction)
