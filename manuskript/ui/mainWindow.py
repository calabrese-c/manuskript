#!/usr/bin/env python3
# -*- coding: utf-8 -*-

import gi

gi.require_version("Gtk", "3.0")
gi.require_version("Handy", "1")

from gi.repository import GObject, Gtk, Handy

Handy.init()

from manuskript.data import Project
from manuskript.ui.views import *

from manuskript.ui.chooser import openFileDialog, saveFileDialog, FileFilter
from manuskript.ui.tools import *
from manuskript.ui.aboutDialog import AboutDialog
from manuskript.ui.compileWindow import CompileWindow
from manuskript.ui.importWindow import ImportWindow
from manuskript.ui.settingsWindow import SettingsWindow
from manuskript.ui.startupWindow import StartupWindow
from manuskript.ui.util import bindMenuItem, packViewIntoSlot, unpackFromSlot
from manuskript.util import parseFilenameFromURL


class MainWindow:

    def __init__(self):
        self.project = None

        builder = Gtk.Builder()
        builder.add_from_file("ui/main.glade")

        self.window = builder.get_object("main_window")
        self.window.connect("destroy", Gtk.main_quit)

        self.headerBar = builder.get_object("header_bar")
        self.leaflet = builder.get_object("leaflet")
        self.viewSwitcherBar = builder.get_object("view_switcher_bar")

        self.leaflet.bind_property("folded", self.viewSwitcherBar, "reveal", GObject.BindingFlags.SYNC_CREATE)
        self.leaflet.bind_property("folded", self.headerBar, "show-close-button", GObject.BindingFlags.SYNC_CREATE |
                                   GObject.BindingFlags.INVERT_BOOLEAN)

<<<<<<< HEAD
        self.generalView = MainWindow.packViewIntoSlot(builder, "general_slot", GeneralView, self.project.info)
        self.summaryView = MainWindow.packViewIntoSlot(builder, "summary_slot", SummaryView, self.project.summary)
        self.charactersView = MainWindow.packViewIntoSlot(builder, "characters_slot", CharactersView, self.project)
        self.plotView = MainWindow.packViewIntoSlot(builder, "plot_slot", PlotView, self.project.plots)
        self.worldView = MainWindow.packViewIntoSlot(builder, "world_slot", WorldView, self.project.world)
        self.outlineView = MainWindow.packViewIntoSlot(builder, "outline_slot", OutlineView, self.project.outline)
        self.editorView = MainWindow.packViewIntoSlot(builder, "editor_slot", EditorView, self.project)
=======
        self.generalSlot = builder.get_object("general_slot")
        self.summarySlot = builder.get_object("summary_slot")
        self.charactersSlot = builder.get_object("characters_slot")
        self.plotSlot = builder.get_object("plot_slot")
        self.worldSlot = builder.get_object("world_slot")
        self.outlineSlot = builder.get_object("outline_slot")
        self.editorSlot = builder.get_object("editor_slot")

        self.generalView = None
        self.summaryView = None
        self.charactersView = None
        self.plotView = None
        self.worldView = None
        self.outlineView = None
        self.editorView = None
>>>>>>> 3d469e67

        self.startupWindow = StartupWindow(self)
        self.aboutDialog = AboutDialog(self)
        self.frequencyWindow = FrequencyWindow(self)
        self.settingsWindow = SettingsWindow(self)
        self.importWindow = ImportWindow(self)
        self.compileWindow = CompileWindow(self)

        self.windows = [
            self.startupWindow,
            self.aboutDialog,
            self.frequencyWindow,
            self.settingsWindow
        ]

        self.recentChooserMenu = builder.get_object("recent_chooser_menu")
        self.recentChooserMenu.connect("item-activated", self._recentAction)

        bindMenuItem(builder, "open_menu_item", self._openAction)
        bindMenuItem(builder, "save_menu_item", self._saveAction)
        bindMenuItem(builder, "saveas_menu_item", self._saveAsAction)
        bindMenuItem(builder, "close_menu_item", self._closeAction)
        bindMenuItem(builder, "import_menu_item", self._importAction)
        bindMenuItem(builder, "compile_menu_item", self._compileAction)
        bindMenuItem(builder, "quit_menu_item", self._quitAction)

        bindMenuItem(builder, "settings_menu_item", self._settingsAction)
        bindMenuItem(builder, "frequency_menu_item", self._frequencyAction)
        bindMenuItem(builder, "character_details_template_editor", self._characterDetailsTemplateEditorAction)
        bindMenuItem(builder, "about_menu_item", self._aboutAction)

        self.hide()

    def getProject(self):
        return self.project

    def openProject(self, path=None):
        if self.project is not None:
            self.closeProject()

        if path is None:
            return

        self.project = Project(path)
        self.project.load()

        self.headerBar.set_subtitle(self.project.info.title)

        self.generalView = packViewIntoSlot(self.generalSlot, GeneralView, self.project.info)
        self.summaryView = packViewIntoSlot(self.summarySlot, SummaryView, self.project.summary)
        self.charactersView = packViewIntoSlot(self.charactersSlot, CharactersView, self.project.characters)
        self.plotView = packViewIntoSlot(self.plotSlot, PlotView, self.project.plots)
        self.worldView = packViewIntoSlot(self.worldSlot, WorldView, self.project.world)
        self.outlineView = packViewIntoSlot(self.outlineSlot, OutlineView, self.project.outline)
        self.editorView = packViewIntoSlot(self.editorSlot, EditorView, self.project)

        self.startupWindow.hide()
        self.show()

    def closeProject(self):
        if self.project is not None:
            self.generalView = unpackFromSlot(self.generalSlot, self.generalView)
            self.summaryView = unpackFromSlot(self.summarySlot, self.summaryView)
            self.charactersView = unpackFromSlot(self.charactersSlot, self.charactersView)
            self.plotView = unpackFromSlot(self.plotSlot, self.plotView)
            self.worldView = unpackFromSlot(self.worldSlot, self.worldView)
            self.outlineView = unpackFromSlot(self.outlineSlot, self.outlineView)
            self.editorView = unpackFromSlot(self.editorSlot, self.editorView)

            del self.project
            self.project = None

        self.hide()
        self.startupWindow.show()

    def _openAction(self, menuItem: Gtk.MenuItem):
        path = openFileDialog(self.window, FileFilter("Manuskript project", "msk"))
        if path is None:
            return

        self.openProject(path)

    def _recentAction(self, recentChooser: Gtk.RecentChooser):
        uri = recentChooser.get_current_uri()
        if uri is None:
            return

        path = parseFilenameFromURL(uri)
        if path is None:
            return

        self.openProject(path)

    def _saveAction(self, menuItem: Gtk.MenuItem):
        self.project.save()

    def _saveAsAction(self, menuItem: Gtk.MenuItem):
        path = saveFileDialog(self.window, FileFilter("Manuskript project", "msk"))
        if path is None:
            return

        self.project.changePath(path)
        self.project.save()

    def _closeAction(self, menuItem: Gtk.MenuItem):
        self.closeProject()
    
    def _importAction(self, menuItem: Gtk.MenuItem):
        self.importWindow.show()
    
    def _compileAction(self, menuItem: Gtk.MenuItem):
        self.compileWindow.show()

    def _quitAction(self, menuItem: Gtk.MenuItem):
        self.exit(True)

    def getSettings(self):
        return self.project.settings

    def _settingsAction(self, menuItem: Gtk.MenuItem):
        self.settingsWindow.show()

    def _frequencyAction(self, menuItem: Gtk.MenuItem):
        self.frequencyWindow.show()
        
    def _characterDetailsTemplateEditorAction(self, menuItem: Gtk.MenuItem):
        self.characterTemplateWindow.show()

    def _aboutAction(self, menuItem: Gtk.MenuItem):
        self.aboutDialog.show()

    def show(self):
        self.window.show_all()

    def hide(self):
        self.window.hide()

    def isVisible(self):
        return self.window.get_property("visible")

    def run(self):
        self.show()
        Gtk.main()

    def exit(self, force=False):
        if force:
            for window in self.windows:
                window.hide()

        for window in self.windows:
            if window.isVisible():
                self.hide()
                return

        self.window.destroy()

    def _notify(self, obj: GObject.Object, pspec: GObject.ParamSpec):
        print(pspec.name + " = " + str(obj.get_property(pspec.name)))<|MERGE_RESOLUTION|>--- conflicted
+++ resolved
@@ -43,15 +43,6 @@
         self.leaflet.bind_property("folded", self.headerBar, "show-close-button", GObject.BindingFlags.SYNC_CREATE |
                                    GObject.BindingFlags.INVERT_BOOLEAN)
 
-<<<<<<< HEAD
-        self.generalView = MainWindow.packViewIntoSlot(builder, "general_slot", GeneralView, self.project.info)
-        self.summaryView = MainWindow.packViewIntoSlot(builder, "summary_slot", SummaryView, self.project.summary)
-        self.charactersView = MainWindow.packViewIntoSlot(builder, "characters_slot", CharactersView, self.project)
-        self.plotView = MainWindow.packViewIntoSlot(builder, "plot_slot", PlotView, self.project.plots)
-        self.worldView = MainWindow.packViewIntoSlot(builder, "world_slot", WorldView, self.project.world)
-        self.outlineView = MainWindow.packViewIntoSlot(builder, "outline_slot", OutlineView, self.project.outline)
-        self.editorView = MainWindow.packViewIntoSlot(builder, "editor_slot", EditorView, self.project)
-=======
         self.generalSlot = builder.get_object("general_slot")
         self.summarySlot = builder.get_object("summary_slot")
         self.charactersSlot = builder.get_object("characters_slot")
@@ -67,7 +58,6 @@
         self.worldView = None
         self.outlineView = None
         self.editorView = None
->>>>>>> 3d469e67
 
         self.startupWindow = StartupWindow(self)
         self.aboutDialog = AboutDialog(self)
@@ -118,7 +108,7 @@
 
         self.generalView = packViewIntoSlot(self.generalSlot, GeneralView, self.project.info)
         self.summaryView = packViewIntoSlot(self.summarySlot, SummaryView, self.project.summary)
-        self.charactersView = packViewIntoSlot(self.charactersSlot, CharactersView, self.project.characters)
+        self.charactersView = packViewIntoSlot(self.charactersSlot, CharactersView, self.project)
         self.plotView = packViewIntoSlot(self.plotSlot, PlotView, self.project.plots)
         self.worldView = packViewIntoSlot(self.worldSlot, WorldView, self.project.world)
         self.outlineView = packViewIntoSlot(self.outlineSlot, OutlineView, self.project.outline)
