--- conflicted
+++ resolved
@@ -66,12 +66,7 @@
 
         self.generalView = MainWindow.packViewIntoSlot(builder, "general_slot", GeneralView, self.project.info)
         self.summaryView = MainWindow.packViewIntoSlot(builder, "summary_slot", SummaryView, self.project.summary)
-<<<<<<< HEAD
-        self.charactersView = MainWindow.packViewIntoSlot(builder, "characters_slot", CharactersView, self.project) # Just project because we need it for characters and the template
-=======
-        self.charactersView = MainWindow.packViewIntoSlot(builder, "characters_slot", CharactersView,
-                                                          self.project.characters)
->>>>>>> 038e1013
+        self.charactersView = MainWindow.packViewIntoSlot(builder, "characters_slot", CharactersView, self.project)
         self.plotView = MainWindow.packViewIntoSlot(builder, "plot_slot", PlotView, self.project.plots)
         self.worldView = MainWindow.packViewIntoSlot(builder, "world_slot", WorldView, self.project.world)
         self.outlineView = MainWindow.packViewIntoSlot(builder, "outline_slot", OutlineView, self.project.outline)
@@ -80,14 +75,14 @@
         self.startupWindow = StartupWindow(self)
         self.aboutDialog = AboutDialog(self)
         self.frequencyWindow = FrequencyWindow(self)
-        self.character_template_window = CharacterTemplateEditorWindow(self)
+        self.characterTemplateWindow = CharacterTemplateEditorWindow(self)
         self.settingsWindow = SettingsWindow(self)
 
         self.windows = [
             self.startupWindow,
             self.aboutDialog,
             self.frequencyWindow,
-            self.character_template_window,
+            self.characterTemplateWindow,
             self.settingsWindow
         ]
 
@@ -96,16 +91,10 @@
         bindMenuItem(builder, "close_menu_item", self._closeAction)
         bindMenuItem(builder, "quit_menu_item", self._quitAction)
 
-<<<<<<< HEAD
-        bindMenuItem(builder, "settings_menu_item", self.settingsAction)
-        bindMenuItem(builder, "frequency_menu_item", self.frequencyAction)
-        bindMenuItem(builder, "character_details_template_editor", self.character_details_template_editor_action)
-        bindMenuItem(builder, "about_menu_item", self.aboutAction)
-=======
         bindMenuItem(builder, "settings_menu_item", self._settingsAction)
         bindMenuItem(builder, "frequency_menu_item", self._frequencyAction)
+        bindMenuItem(builder, "character_details_template_editor", self._characterDetailsTemplateEditorAction)
         bindMenuItem(builder, "about_menu_item", self._aboutAction)
->>>>>>> 038e1013
 
     def getProject(self):
         return self.project
@@ -135,8 +124,8 @@
     def _frequencyAction(self, menuItem: Gtk.MenuItem):
         self.frequencyWindow.show()
         
-    def character_details_template_editor_action(self, menuItem: Gtk.MenuItem):
-        self.character_template_window.show()
+    def _characterDetailsTemplateEditorAction(self, menuItem: Gtk.MenuItem):
+        self.characterTemplateWindow.show()
 
     def _aboutAction(self, menuItem: Gtk.MenuItem):
         self.aboutDialog.show()
