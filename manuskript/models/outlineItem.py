#!/usr/bin/env python
# --!-- coding: utf8 --!--

import time
import locale
from PyQt5.QtCore import Qt
from PyQt5.QtGui import QFont, QIcon
from PyQt5.QtWidgets import qApp
from lxml import etree as ET
from manuskript.models.abstractItem import abstractItem
from manuskript import enums
from manuskript import functions as F
from manuskript import settings
from manuskript.converters import HTML2PlainText

try:
    locale.setlocale(locale.LC_ALL, '')
except:
    # Invalid locale, but not really a big deal because it's used only for
    # number formatting
    pass


class outlineItem(abstractItem):

    enum = enums.Outline

    # Used for XML export
    name = "outlineItem"

    def __init__(self, model=None, title="", _type="folder", xml=None, parent=None, ID=None):
        abstractItem.__init__(self, model, title, _type, xml, parent, ID)

        self.defaultTextType = None
        if not self._data.get(self.enum.compile):
            self._data[self.enum.compile] = 2

    #######################################################################
    # Properties
    #######################################################################

    def isFolder(self):
        return self._data[self.enum.type] == "folder"

    def isText(self):
        return self._data[self.enum.type] == "md"

    def isMD(self):
        return self._data[self.enum.type] == "md"

    def isMMD(self):
        return self._data[self.enum.type] == "md"

    def text(self):
        return self.data(self.enum.text)

    def compile(self):
        if self._data.get(self.enum.compile, 1) in ["0", 0]:
            return False
        elif self.parent():
            return self.parent().compile()
        else:
            return True  # rootItem always compile

    def POV(self):
        return self.data(self.enum.POV)

    def status(self):
        return self.data(self.enum.status)

    def label(self):
        return self.data(self.enum.label)

    def customIcon(self):
        return self.data(self.enum.customIcon)

    def setCustomIcon(self, customIcon):
        self.setData(self.enum.customIcon, customIcon)

    def wordCount(self):
        return self._data.get(self.enum.wordCount, 0)

    def charCount(self):
        return self._data.get(self.enum.charCount, 0)

    def __str__(self):
        return "{id}: {folder}{title}{children}".format(
            id=self.ID(),
            folder="*" if self.isFolder() else "",
            title=self.data(self.enum.title),
            children="" if self.isText() else "({})".format(self.childCount())
            )

    __repr__ = __str__
    
    def charCount(self):
        return self._data.get(self.enum.charCount, 0)

    #######################################################################
    # Data
    #######################################################################

    def data(self, column, role=Qt.DisplayRole):

        data = abstractItem.data(self, column, role)
        E = self.enum

        if role == Qt.DisplayRole or role == Qt.EditRole:
            if data == "" and column == E.revisions:
                return []

            else:
                return data

        elif role == Qt.DecorationRole and column == E.title:
            if self.customIcon():
                return QIcon.fromTheme(self.data(E.customIcon))
            if self.isFolder():
                return QIcon.fromTheme("folder")
            elif self.isText():
                return QIcon.fromTheme("text-x-generic")

        elif role == Qt.CheckStateRole and column == E.compile:
            return Qt.Checked if self.compile() else Qt.Unchecked

        elif role == Qt.FontRole:
            f = QFont()
            if (column == E.wordCount or column == E.charCount) and self.isFolder():
                f.setItalic(True)
            elif column == E.goal and self.isFolder() and not self.data(E.setGoal):
                f.setItalic(True)
            if self.isFolder():
                f.setBold(True)
            return f

    def setData(self, column, data, role=Qt.DisplayRole):

        E = self.enum

        if column == E.text and self.isFolder():
            # Folder have no text
            return

        if column == E.goal:
            self._data[E.setGoal] = F.toInt(data) if F.toInt(data) > 0 else ""

        # Checking if we will have to recount words
        updateWordCount = False
        if column in [E.wordCount, E.charCount, E.goal, E.setGoal]:
            updateWordCount = not column in self._data or self._data[column] != data

        # Stuff to do before
        if column == E.text:
            self.addRevision()

        # Calling base class implementation
        abstractItem.setData(self, column, data, role)

        # Stuff to do afterwards
        if column == E.text:
            wc = F.wordCount(data)
            cc = F.charCount(data, settings.countSpaces)
            self.setData(E.wordCount, wc)
<<<<<<< HEAD
            self.setData(E.charCount, cc)
=======
            self.setData(E.charCount, len(data)) 
>>>>>>> 0de131f3

        if column == E.compile:
            # Title changes when compile changes
            self.emitDataChanged(cols=[E.title, E.compile],
                                 recursive=True)

        if column == E.customIcon:
            # If custom icon changed, we tell views to update title (so that
            # icons will be updated as well)
            self.emitDataChanged(cols=[E.title])

        if updateWordCount:
            self.updateWordCount()

    #######################################################################
    # Wordcount
    #######################################################################

    def insertChild(self, row, child):
        abstractItem.insertChild(self, row, child)
        self.updateWordCount()

    def removeChild(self, row):
        r = abstractItem.removeChild(self, row)
        self.updateWordCount()
        return r

    def updateWordCount(self):
        """Update word count for item and parents."""
        if not self.isFolder():
            setGoal = F.toInt(self.data(self.enum.setGoal))
            goal = F.toInt(self.data(self.enum.goal))

            if goal != setGoal:
                self._data[self.enum.goal] = setGoal
            if setGoal:
                wc = F.toInt(self.data(self.enum.wordCount))
                self.setData(self.enum.goalPercentage, wc / float(setGoal))

        else:
            wc = 0
            cc = 0
            for c in self.children():
                wc += F.toInt(c.data(self.enum.wordCount))
                cc += F.toInt(c.data(self.enum.charCount))
            self._data[self.enum.wordCount] = wc
            self._data[self.enum.charCount] = cc

            setGoal = F.toInt(self.data(self.enum.setGoal))
            goal = F.toInt(self.data(self.enum.goal))

            if setGoal:
                if goal != setGoal:
                    self._data[self.enum.goal] = setGoal
                    goal = setGoal
            else:
                goal = 0
                for c in self.children():
                    goal += F.toInt(c.data(self.enum.goal))
                self._data[self.enum.goal] = goal

            if goal:
                self.setData(self.enum.goalPercentage, wc / float(goal))
            else:
                self.setData(self.enum.goalPercentage, "")

        self.emitDataChanged([self.enum.goal, self.enum.setGoal,
                              self.enum.wordCount, self.enum.charCount,
                              self.enum.goalPercentage])

        if self.parent():
            self.parent().updateWordCount()

    def stats(self):
        wc = self.data(enums.Outline.wordCount)
        goal = self.data(enums.Outline.goal)
        progress = self.data(enums.Outline.goalPercentage)
        if not wc:
            wc = 0
        if goal:
            return qApp.translate("outlineItem", "{} words / {} ({})").format(
                    locale.format_string("%d", wc, grouping=True),
                    locale.format_string("%d", goal, grouping=True),
                    "{}%".format(str(int(progress * 100))))
        else:
            return qApp.translate("outlineItem", "{} words").format(
                    locale.format_string("%d", wc, grouping=True))

    #######################################################################
    # Tools: split and merge
    #######################################################################

    def split(self, splitMark, recursive=True):
        """
        Split scene at splitMark. If multiple splitMark, multiple splits.

        If called on a folder and recursive is True, then it is recursively
        applied to every children.
        """
        if self.isFolder() and recursive:
            for c in self.children():
                c.split(splitMark)

        else:
            txt = self.text().split(splitMark)

            if len(txt) == 1:
                # Mark not found
                return False

            else:

                # Stores the new text
                self.setData(self.enum.text, txt[0])

                k = 1
                for subTxt in txt[1:]:
                    # Create a copy
                    item = self.copy()

                    # Change title adding _k
                    item.setData(self.enum.title,
                                 "{}_{}".format(item.title(), k+1))

                    # Set text
                    item.setData(self.enum.text, subTxt)

                    # Inserting item
                    #self.parent().insertChild(self.row()+k, item)
                    self._model.insertItem(item, self.row()+k, self.parent().index())
                    k += 1

    def splitAt(self, position, length=0):
        """
        Splits note at position p.

        If length is bigger than 0, it describes the length of the title, made
        from the character following position.
        """

        txt = self.text()

        # Stores the new text
        self.setData(self.enum.text, txt[:position])

        # Create a copy
        item = self.copy()

        # Update title
        if length > 0:
            title = txt[position:position+length].replace("\n", "")
        else:
            title = "{}_{}".format(item.title(), 2)
        item.setData(self.enum.title, title)

        # Set text
        item.setData(self.enum.text, txt[position+length:])

        # Inserting item using the model to signal views
        self._model.insertItem(item, self.row()+1, self.parent().index())

    def mergeWith(self, items, sep="\n\n"):
        """
        Merges item with several other items. Merge is basic, it merges only
        the text.

        @param items: list of `outlineItem`s.
        @param sep: a text added between each item's text.
        """

        # Merges the texts
        text = [self.text()]
        text.extend([i.text() for i in items])
        self.setData(self.enum.text, sep.join(text))

        # Removes other items
        self._model.removeIndexes([i.index() for i in items])

    #######################################################################
    # Search
    #######################################################################

    def findItemsByPOV(self, POV):
        "Returns a list of IDs of all subitems whose POV is ``POV``."
        lst = []
        if self.POV() == POV:
            lst.append(self.ID())

        for c in self.children():
            lst.extend(c.findItemsByPOV(POV))

        return lst

    def findItemsContaining(self, text, columns, mainWindow=F.mainWindow(),
                            caseSensitive=False, recursive=True):
        """Returns a list if IDs of all subitems
        containing ``text`` in columns ``columns``
        (being a list of int).
        """
        lst = self.itemContains(text, columns, mainWindow, caseSensitive)

        if recursive:
            for c in self.children():
                lst.extend(c.findItemsContaining(text, columns, mainWindow, caseSensitive))

        return lst

    def itemContains(self, text, columns, mainWindow=F.mainWindow(),
                     caseSensitive=False):
        lst = []
        text = text.lower() if not caseSensitive else text
        for c in columns:

            if c == self.enum.POV and self.POV():
                c = mainWindow.mdlCharacter.getCharacterByID(self.POV())
                if c:
                    searchIn = c.name()
                else:
                    searchIn = ""
                    print("Character POV not found:", self.POV())

            elif c == self.enum.status:
                searchIn = mainWindow.mdlStatus.item(F.toInt(self.status()), 0).text()

            elif c == self.enum.label:
                searchIn = mainWindow.mdlLabels.item(F.toInt(self.label()), 0).text()

            else:
                searchIn = self.data(c)

            searchIn = searchIn.lower() if not caseSensitive else searchIn

            if text in searchIn:
                if not self.ID() in lst:
                    lst.append(self.ID())

        return lst

    ###############################################################################
    # REVISIONS
    ###############################################################################

    def revisions(self):
        return self.data(self.enum.revisions)

    def appendRevision(self, ts, text):
        if not self.enum.revisions in self._data:
            self._data[self.enum.revisions] = []

        self._data[self.enum.revisions].append((
            int(ts),
            text))

    def addRevision(self):
        if not settings.revisions["keep"]:
            return

        if not self.enum.text in self._data:
            return

        self.appendRevision(
                time.time(),
                self.text())

        if settings.revisions["smartremove"]:
            self.cleanRevisions()

        self.emitDataChanged([self.enum.revisions])

    def deleteRevision(self, ts):
        self._data[self.enum.revisions] = [r for r in self._data[self.enum.revisions] if r[0] != ts]
        self.emitDataChanged([self.enum.revisions])

    def clearAllRevisions(self):
        self._data[self.enum.revisions] = []
        self.emitDataChanged([self.enum.revisions])

    def cleanRevisions(self):
        "Keep only one some the revisions."
        rev = self.revisions()
        rev2 = []
        now = time.time()

        rule = settings.revisions["rules"]

        revs = {}
        for i in rule:
            revs[i] = []

        for r in rev:
            # Have to put the lambda key otherwise cannot order when one element is None
            for span in sorted(rule, key=lambda x: x if x else 60 * 60 * 24 * 30 * 365):
                if not span or now - r[0] < span:
                    revs[span].append(r)
                    break

        for span in revs:
            sortedRev = sorted(revs[span], key=lambda x: x[0])
            last = None
            for r in sortedRev:
                if not last:
                    rev2.append(r)
                    last = r[0]
                elif r[0] - last >= rule[span]:
                    rev2.append(r)
                    last = r[0]

        if rev2 != rev:
            self._data[self.enum.revisions] = rev2
            self.emitDataChanged([self.enum.revisions])

    #######################################################################
    # XML
    #######################################################################

    # We don't want to write some datas (computed)
    XMLExclude = [enums.Outline.wordCount,
                  enums.Outline.charCount,
                  enums.Outline.goal,
                  enums.Outline.goalPercentage,
                  enums.Outline.revisions]
    # We want to force some data even if they're empty
    XMLForce = [enums.Outline.compile]

    def toXMLProcessItem(self, item):

        # Saving revisions
        rev = self.revisions()
        for r in rev:
            revItem = ET.Element("revision")
            revItem.set("timestamp", str(r[0]))
            revItem.set("text", self.cleanTextForXML(r[1]))
            item.append(revItem)

        return item


    def setFromXMLProcessMore(self, root):

        # If loading from an old file format, convert to md and
        # remove html markup
        if self.type() in ["txt", "t2t"]:
            self.setData(Outline.type, "md")

        elif self.type() == "html":
            self.setData(Outline.type, "md")
            self.setData(Outline.text, HTML2PlainText(self.data(Outline.text)))
            self.setData(Outline.notes, HTML2PlainText(self.data(Outline.notes)))

        # Revisions
        for child in root:
            if child.tag == "revision":
                self.appendRevision(child.attrib["timestamp"], child.attrib["text"])<|MERGE_RESOLUTION|>--- conflicted
+++ resolved
@@ -161,11 +161,7 @@
             wc = F.wordCount(data)
             cc = F.charCount(data, settings.countSpaces)
             self.setData(E.wordCount, wc)
-<<<<<<< HEAD
             self.setData(E.charCount, cc)
-=======
-            self.setData(E.charCount, len(data)) 
->>>>>>> 0de131f3
 
         if column == E.compile:
             # Title changes when compile changes
